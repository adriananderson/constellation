package main

import (
	"bufio"
	"fmt"
	"log"
<<<<<<< HEAD
	"os"
=======
	"net"
>>>>>>> 3dc56e11

	"github.com/sirupsen/logrus"
	"github.com/slackhq/nebula/config"
	"github.com/slackhq/nebula/service"
)

func main() {
	if err := run(); err != nil {
		log.Fatalf("%+v", err)
	}
}

func run() error {
	configStr := `
tun:
  user: true

static_host_map:
  '192.168.100.1': ['localhost:4242']

listen:
  host: 0.0.0.0
  port: 4241

lighthouse:
  am_lighthouse: false
  interval: 60
  hosts:
    - '192.168.100.1'

firewall:
  outbound:
    # Allow all outbound traffic from this node
    - port: any
      proto: any
      host: any

  inbound:
    # Allow icmp between any nebula hosts
    - port: any
      proto: icmp
      host: any
    - port: any
      proto: any
      host: any

pki:
  ca: /home/rice/Developer/nebula-config/ca.crt
  cert: /home/rice/Developer/nebula-config/app.crt
  key: /home/rice/Developer/nebula-config/app.key
`
	var cfg config.C
	if err := cfg.LoadString(configStr); err != nil {
		return err
	}
<<<<<<< HEAD
	l := logrus.New()
	l.Out = os.Stdout
	service, err := service.New(&config, l)
=======
	svc, err := service.New(&cfg)
>>>>>>> 3dc56e11
	if err != nil {
		return err
	}

	ln, err := svc.Listen("tcp", ":1234")
	if err != nil {
		return err
	}
	for {
		conn, err := ln.Accept()
		if err != nil {
			log.Printf("accept error: %s", err)
			break
		}
		defer func(conn net.Conn) {
			_ = conn.Close()
		}(conn)

		log.Printf("got connection")

		_, err = conn.Write([]byte("hello world\n"))
		if err != nil {
			log.Printf("write error: %s", err)
		}

		scanner := bufio.NewScanner(conn)
		for scanner.Scan() {
			message := scanner.Text()
			_, err = fmt.Fprintf(conn, "echo: %q\n", message)
			if err != nil {
				log.Printf("write error: %s", err)
			}
			log.Printf("got message %q", message)
		}

		if err := scanner.Err(); err != nil {
			log.Printf("scanner error: %s", err)
			break
		}
	}

	_ = svc.Close()
	if err := svc.Wait(); err != nil {
		return err
	}
	return nil
}<|MERGE_RESOLUTION|>--- conflicted
+++ resolved
@@ -4,11 +4,8 @@
 	"bufio"
 	"fmt"
 	"log"
-<<<<<<< HEAD
+	"net"
 	"os"
-=======
-	"net"
->>>>>>> 3dc56e11
 
 	"github.com/sirupsen/logrus"
 	"github.com/slackhq/nebula/config"
@@ -64,13 +61,9 @@
 	if err := cfg.LoadString(configStr); err != nil {
 		return err
 	}
-<<<<<<< HEAD
 	l := logrus.New()
 	l.Out = os.Stdout
-	service, err := service.New(&config, l)
-=======
-	svc, err := service.New(&cfg)
->>>>>>> 3dc56e11
+	svc, err := service.New(&cfg, l)
 	if err != nil {
 		return err
 	}
