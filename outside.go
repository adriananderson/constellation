package nebula

import (
	"encoding/binary"
	"errors"
	"fmt"
	"time"

	"github.com/flynn/noise"
	"github.com/golang/protobuf/proto"
	"github.com/sirupsen/logrus"
	"github.com/slackhq/nebula/cert"
	"github.com/slackhq/nebula/firewall"
	"github.com/slackhq/nebula/header"
	"github.com/slackhq/nebula/iputil"
	"github.com/slackhq/nebula/udp"
	"golang.org/x/net/ipv4"
)

const (
	minFwPacketLen = 4
)

func (f *Interface) readOutsidePackets(addr *udp.Addr, out []byte, packet []byte, h *header.H, fwPacket *firewall.Packet, lhf udp.LightHouseHandlerFunc, nb []byte, q int, localCache firewall.ConntrackCache) {
	err := h.Parse(packet)
	if err != nil {
		// TODO: best if we return this and let caller log
		// TODO: Might be better to send the literal []byte("holepunch") packet and ignore that?
		// Hole punch packets are 0 or 1 byte big, so lets ignore printing those errors
		if len(packet) > 1 {
			f.l.WithField("packet", packet).Infof("Error while parsing inbound packet from %s: %s", addr, err)
		}
		return
	}

	//l.Error("in packet ", header, packet[HeaderLen:])

	// verify if we've seen this index before, otherwise respond to the handshake initiation
	hostinfo, err := f.hostMap.QueryIndex(h.RemoteIndex)

	var ci *ConnectionState
	if err == nil {
		ci = hostinfo.ConnectionState
	}

	switch h.Type {
	case header.Message:
		if !f.handleEncrypted(ci, addr, h) {
			return
		}

		f.decryptToTun(hostinfo, h.MessageCounter, out, packet, fwPacket, nb, q, localCache)

		// Fallthrough to the bottom to record incoming traffic

	case header.LightHouse:
		f.messageMetrics.Rx(h.Type, h.Subtype, 1)
		if !f.handleEncrypted(ci, addr, h) {
			return
		}

		d, err := f.decrypt(hostinfo, h.MessageCounter, out, packet, h, nb)
		if err != nil {
			hostinfo.logger(f.l).WithError(err).WithField("udpAddr", addr).
				WithField("packet", packet).
				Error("Failed to decrypt lighthouse packet")

			//TODO: maybe after build 64 is out? 06/14/2018 - NB
			//f.sendRecvError(net.Addr(addr), header.RemoteIndex)
			return
		}

		lhf(addr, hostinfo.vpnIp, d, f)

		// Fallthrough to the bottom to record incoming traffic

	case header.Test:
		f.messageMetrics.Rx(h.Type, h.Subtype, 1)
		if !f.handleEncrypted(ci, addr, h) {
			return
		}

		d, err := f.decrypt(hostinfo, h.MessageCounter, out, packet, h, nb)
		if err != nil {
			hostinfo.logger(f.l).WithError(err).WithField("udpAddr", addr).
				WithField("packet", packet).
				Error("Failed to decrypt test packet")

			//TODO: maybe after build 64 is out? 06/14/2018 - NB
			//f.sendRecvError(net.Addr(addr), header.RemoteIndex)
			return
		}

		if h.Subtype == header.TestRequest {
			// This testRequest might be from TryPromoteBest, so we should roam
			// to the new IP address before responding
			f.handleHostRoaming(hostinfo, addr)
			f.send(header.Test, header.TestReply, ci, hostinfo, hostinfo.remote, d, nb, out)
		}

		// Fallthrough to the bottom to record incoming traffic

		// Non encrypted messages below here, they should not fall through to avoid tracking incoming traffic since they
		// are unauthenticated

	case header.Handshake:
		f.messageMetrics.Rx(h.Type, h.Subtype, 1)
		HandleIncomingHandshake(f, addr, packet, h, hostinfo)
		return

	case header.RecvError:
		f.messageMetrics.Rx(h.Type, h.Subtype, 1)
		f.handleRecvError(addr, h)
		return

	case header.CloseTunnel:
		f.messageMetrics.Rx(h.Type, h.Subtype, 1)
		if !f.handleEncrypted(ci, addr, h) {
			return
		}

		hostinfo.logger(f.l).WithField("udpAddr", addr).
			Info("Close tunnel received, tearing down.")

		f.closeTunnel(hostinfo, false)
		return

	default:
		f.messageMetrics.Rx(h.Type, h.Subtype, 1)
		hostinfo.logger(f.l).Debugf("Unexpected packet received from %s", addr)
		return
	}

	f.handleHostRoaming(hostinfo, addr)

	f.connectionManager.In(hostinfo.vpnIp)
}

// closeTunnel closes a tunnel locally, it does not send a closeTunnel packet to the remote
func (f *Interface) closeTunnel(hostInfo *HostInfo, hasHostMapLock bool) {
	//TODO: this would be better as a single function in ConnectionManager that handled locks appropriately
	f.connectionManager.ClearIP(hostInfo.vpnIp)
	f.connectionManager.ClearPendingDeletion(hostInfo.vpnIp)
	f.lightHouse.DeleteVpnIp(hostInfo.vpnIp)

	if hasHostMapLock {
		f.hostMap.unlockedDeleteHostInfo(hostInfo)
	} else {
		f.hostMap.DeleteHostInfo(hostInfo)
	}
}

// sendCloseTunnel is a helper function to send a proper close tunnel packet to a remote
func (f *Interface) sendCloseTunnel(h *HostInfo) {
	f.send(header.CloseTunnel, 0, h.ConnectionState, h, h.remote, []byte{}, make([]byte, 12, 12), make([]byte, mtu))
}

<<<<<<< HEAD
func (f *Interface) handleHostRoaming(hostinfo *HostInfo, addr *udp.Addr) {
	if !hostinfo.remote.Equals(addr) {
		if !f.lightHouse.remoteAllowList.Allow(addr.IP) {
=======
func (f *Interface) handleHostRoaming(hostinfo *HostInfo, addr *udpAddr) {
	if hostDidRoam(hostinfo.remote, addr) {
		if !f.lightHouse.remoteAllowList.Allow(hostinfo.hostId, addr.IP) {
>>>>>>> 32cd9a93
			hostinfo.logger(f.l).WithField("newAddr", addr).Debug("lighthouse.remote_allow_list denied roaming")
			return
		}
		if !hostinfo.lastRoam.IsZero() && addr.Equals(hostinfo.lastRoamRemote) && time.Since(hostinfo.lastRoam) < RoamingSuppressSeconds*time.Second {
			if f.l.Level >= logrus.DebugLevel {
				hostinfo.logger(f.l).WithField("udpAddr", hostinfo.remote).WithField("newAddr", addr).
					Debugf("Suppressing roam back to previous remote for %d seconds", RoamingSuppressSeconds)
			}
			return
		}

		hostinfo.logger(f.l).WithField("udpAddr", hostinfo.remote).WithField("newAddr", addr).
			Info("Host roamed to new udp ip/port.")
		hostinfo.lastRoam = time.Now()
		remoteCopy := *hostinfo.remote
		hostinfo.lastRoamRemote = &remoteCopy
		hostinfo.SetRemote(addr)
	}

}

func (f *Interface) handleEncrypted(ci *ConnectionState, addr *udp.Addr, h *header.H) bool {
	// If connectionstate exists and the replay protector allows, process packet
	// Else, send recv errors for 300 seconds after a restart to allow fast reconnection.
	if ci == nil || !ci.window.Check(f.l, h.MessageCounter) {
		f.sendRecvError(addr, h.RemoteIndex)
		return false
	}

	return true
}

// newPacket validates and parses the interesting bits for the firewall out of the ip and sub protocol headers
func newPacket(data []byte, incoming bool, fp *firewall.Packet) error {
	// Do we at least have an ipv4 header worth of data?
	if len(data) < ipv4.HeaderLen {
		return fmt.Errorf("packet is less than %v bytes", ipv4.HeaderLen)
	}

	// Is it an ipv4 packet?
	if int((data[0]>>4)&0x0f) != 4 {
		return fmt.Errorf("packet is not ipv4, type: %v", int((data[0]>>4)&0x0f))
	}

	// Adjust our start position based on the advertised ip header length
	ihl := int(data[0]&0x0f) << 2

	// Well formed ip header length?
	if ihl < ipv4.HeaderLen {
		return fmt.Errorf("packet had an invalid header length: %v", ihl)
	}

	// Check if this is the second or further fragment of a fragmented packet.
	flagsfrags := binary.BigEndian.Uint16(data[6:8])
	fp.Fragment = (flagsfrags & 0x1FFF) != 0

	// Firewall handles protocol checks
	fp.Protocol = data[9]

	// Accounting for a variable header length, do we have enough data for our src/dst tuples?
	minLen := ihl
	if !fp.Fragment && fp.Protocol != firewall.ProtoICMP {
		minLen += minFwPacketLen
	}
	if len(data) < minLen {
		return fmt.Errorf("packet is less than %v bytes, ip header len: %v", minLen, ihl)
	}

	// Firewall packets are locally oriented
	if incoming {
		fp.RemoteIP = iputil.Ip2VpnIp(data[12:16])
		fp.LocalIP = iputil.Ip2VpnIp(data[16:20])
		if fp.Fragment || fp.Protocol == firewall.ProtoICMP {
			fp.RemotePort = 0
			fp.LocalPort = 0
		} else {
			fp.RemotePort = binary.BigEndian.Uint16(data[ihl : ihl+2])
			fp.LocalPort = binary.BigEndian.Uint16(data[ihl+2 : ihl+4])
		}
	} else {
		fp.LocalIP = iputil.Ip2VpnIp(data[12:16])
		fp.RemoteIP = iputil.Ip2VpnIp(data[16:20])
		if fp.Fragment || fp.Protocol == firewall.ProtoICMP {
			fp.RemotePort = 0
			fp.LocalPort = 0
		} else {
			fp.LocalPort = binary.BigEndian.Uint16(data[ihl : ihl+2])
			fp.RemotePort = binary.BigEndian.Uint16(data[ihl+2 : ihl+4])
		}
	}

	return nil
}

func (f *Interface) decrypt(hostinfo *HostInfo, mc uint64, out []byte, packet []byte, h *header.H, nb []byte) ([]byte, error) {
	var err error
	out, err = hostinfo.ConnectionState.dKey.DecryptDanger(out, packet[:header.Len], packet[header.Len:], mc, nb)
	if err != nil {
		return nil, err
	}

	if !hostinfo.ConnectionState.window.Update(f.l, mc) {
		hostinfo.logger(f.l).WithField("header", h).
			Debugln("dropping out of window packet")
		return nil, errors.New("out of window packet")
	}

	return out, nil
}

func (f *Interface) decryptToTun(hostinfo *HostInfo, messageCounter uint64, out []byte, packet []byte, fwPacket *firewall.Packet, nb []byte, q int, localCache firewall.ConntrackCache) {
	var err error

	out, err = hostinfo.ConnectionState.dKey.DecryptDanger(out, packet[:header.Len], packet[header.Len:], messageCounter, nb)
	if err != nil {
		hostinfo.logger(f.l).WithError(err).Error("Failed to decrypt packet")
		//TODO: maybe after build 64 is out? 06/14/2018 - NB
		//f.sendRecvError(hostinfo.remote, header.RemoteIndex)
		return
	}

	err = newPacket(out, true, fwPacket)
	if err != nil {
		hostinfo.logger(f.l).WithError(err).WithField("packet", out).
			Warnf("Error while validating inbound packet")
		return
	}

	if !hostinfo.ConnectionState.window.Update(f.l, messageCounter) {
		hostinfo.logger(f.l).WithField("fwPacket", fwPacket).
			Debugln("dropping out of window packet")
		return
	}

	dropReason := f.firewall.Drop(out, *fwPacket, true, hostinfo, f.caPool, localCache)
	if dropReason != nil {
		if f.l.Level >= logrus.DebugLevel {
			hostinfo.logger(f.l).WithField("fwPacket", fwPacket).
				WithField("reason", dropReason).
				Debugln("dropping inbound packet")
		}
		return
	}

	f.connectionManager.In(hostinfo.vpnIp)
	_, err = f.readers[q].Write(out)
	if err != nil {
		f.l.WithError(err).Error("Failed to write to tun")
	}
}

func (f *Interface) sendRecvError(endpoint *udp.Addr, index uint32) {
	f.messageMetrics.Tx(header.RecvError, 0, 1)

	//TODO: this should be a signed message so we can trust that we should drop the index
	b := header.Encode(make([]byte, header.Len), header.Version, header.RecvError, 0, index, 0)
	f.outside.WriteTo(b, endpoint)
	if f.l.Level >= logrus.DebugLevel {
		f.l.WithField("index", index).
			WithField("udpAddr", endpoint).
			Debug("Recv error sent")
	}
}

func (f *Interface) handleRecvError(addr *udp.Addr, h *header.H) {
	if f.l.Level >= logrus.DebugLevel {
		f.l.WithField("index", h.RemoteIndex).
			WithField("udpAddr", addr).
			Debug("Recv error received")
	}

	// First, clean up in the pending hostmap
	f.handshakeManager.pendingHostMap.DeleteReverseIndex(h.RemoteIndex)

	hostinfo, err := f.hostMap.QueryReverseIndex(h.RemoteIndex)
	if err != nil {
		f.l.Debugln(err, ": ", h.RemoteIndex)
		return
	}

	hostinfo.Lock()
	defer hostinfo.Unlock()

	if !hostinfo.RecvErrorExceeded() {
		return
	}
	if hostinfo.remote != nil && !hostinfo.remote.Equals(addr) {
		f.l.Infoln("Someone spoofing recv_errors? ", addr, hostinfo.remote)
		return
	}

	// We delete this host from the main hostmap
	f.hostMap.DeleteHostInfo(hostinfo)
	// We also delete it from pending to allow for
	// fast reconnect. We must null the connectionstate
	// or a counter reuse may happen
	hostinfo.ConnectionState = nil
	f.handshakeManager.DeleteHostInfo(hostinfo)
}

/*
func (f *Interface) sendMeta(ci *ConnectionState, endpoint *net.UDPAddr, meta *NebulaMeta) {
	if ci.eKey != nil {
		//TODO: log error?
		return
	}

	msg, err := proto.Marshal(meta)
	if err != nil {
		l.Debugln("failed to encode header")
	}

	c := ci.messageCounter
	b := HeaderEncode(nil, Version, uint8(metadata), 0, hostinfo.remoteIndexId, c)
	ci.messageCounter++

	msg := ci.eKey.EncryptDanger(b, nil, msg, c)
	//msg := ci.eKey.EncryptDanger(b, nil, []byte(fmt.Sprintf("%d", counter)), c)
	f.outside.WriteTo(msg, endpoint)
}
*/

func RecombineCertAndValidate(h *noise.HandshakeState, rawCertBytes []byte, caPool *cert.NebulaCAPool) (*cert.NebulaCertificate, error) {
	pk := h.PeerStatic()

	if pk == nil {
		return nil, errors.New("no peer static key was present")
	}

	if rawCertBytes == nil {
		return nil, errors.New("provided payload was empty")
	}

	r := &cert.RawNebulaCertificate{}
	err := proto.Unmarshal(rawCertBytes, r)
	if err != nil {
		return nil, fmt.Errorf("error unmarshaling cert: %s", err)
	}

	// If the Details are nil, just exit to avoid crashing
	if r.Details == nil {
		return nil, fmt.Errorf("certificate did not contain any details")
	}

	r.Details.PublicKey = pk
	recombined, err := proto.Marshal(r)
	if err != nil {
		return nil, fmt.Errorf("error while recombining certificate: %s", err)
	}

	c, _ := cert.UnmarshalNebulaCertificate(recombined)
	isValid, err := c.Verify(time.Now(), caPool)
	if err != nil {
		return c, fmt.Errorf("certificate validation failed: %s", err)
	} else if !isValid {
		// This case should never happen but here's to defensive programming!
		return c, errors.New("certificate validation failed but did not return an error")
	}

	return c, nil
}<|MERGE_RESOLUTION|>--- conflicted
+++ resolved
@@ -155,15 +155,9 @@
 	f.send(header.CloseTunnel, 0, h.ConnectionState, h, h.remote, []byte{}, make([]byte, 12, 12), make([]byte, mtu))
 }
 
-<<<<<<< HEAD
 func (f *Interface) handleHostRoaming(hostinfo *HostInfo, addr *udp.Addr) {
 	if !hostinfo.remote.Equals(addr) {
-		if !f.lightHouse.remoteAllowList.Allow(addr.IP) {
-=======
-func (f *Interface) handleHostRoaming(hostinfo *HostInfo, addr *udpAddr) {
-	if hostDidRoam(hostinfo.remote, addr) {
-		if !f.lightHouse.remoteAllowList.Allow(hostinfo.hostId, addr.IP) {
->>>>>>> 32cd9a93
+		if !f.lightHouse.remoteAllowList.Allow(hostinfo.vpnIp, addr.IP) {
 			hostinfo.logger(f.l).WithField("newAddr", addr).Debug("lighthouse.remote_allow_list denied roaming")
 			return
 		}
