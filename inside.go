package nebula

import (
	"net/netip"

	"github.com/sirupsen/logrus"
	"github.com/slackhq/nebula/firewall"
	"github.com/slackhq/nebula/header"
	"github.com/slackhq/nebula/iputil"
	"github.com/slackhq/nebula/noiseutil"
)

func (f *Interface) consumeInsidePacket(packet []byte, fwPacket *firewall.Packet, nb, out []byte, q int, localCache firewall.ConntrackCache) {
	err := newPacket(packet, false, fwPacket)
	if err != nil {
		if f.l.Level >= logrus.DebugLevel {
			f.l.WithField("packet", packet).Debugf("Error while validating outbound packet: %s", err)
		}
		return
	}

	// Ignore local broadcast packets
	if f.dropLocalBroadcast && fwPacket.RemoteIP == f.myBroadcastAddr {
		return
	}

	if fwPacket.RemoteIP == f.myVpnNet.Addr() {
		// Immediately forward packets from self to self.
		// This should only happen on Darwin-based and FreeBSD hosts, which
		// routes packets from the Nebula IP to the Nebula IP through the Nebula
		// TUN device.
		if immediatelyForwardToSelf {
			_, err := f.readers[q].Write(packet)
			if err != nil {
				f.l.WithError(err).Error("Failed to forward to tun")
			}
		}
		// Otherwise, drop. On linux, we should never see these packets - Linux
		// routes packets from the nebula IP to the nebula IP through the loopback device.
		return
	}

	// Ignore multicast packets
	if f.dropMulticast && fwPacket.RemoteIP.IsMulticast() {
		return
	}

	hostinfo, ready := f.getOrHandshake(fwPacket.RemoteIP, func(hh *HandshakeHostInfo) {
		hh.cachePacket(f.l, header.Message, 0, packet, f.sendMessageNow, f.cachedPacketMetrics)
	})

	if hostinfo == nil {
		f.rejectInside(packet, out, q)
		if f.l.Level >= logrus.DebugLevel {
			f.l.WithField("vpnIp", fwPacket.RemoteIP).
				WithField("fwPacket", fwPacket).
				Debugln("dropping outbound packet, vpnIp not in our CIDR or in unsafe routes")
		}
		return
	}

	if !ready {
		return
	}

	dropReason := f.firewall.Drop(*fwPacket, false, hostinfo, f.pki.GetCAPool(), localCache)
	if dropReason == nil {
<<<<<<< HEAD
		f.sendNoMetrics(header.Message, 0, hostinfo.ConnectionState, hostinfo, nil, packet, nb, out, q, fwPacket)
=======
		f.sendNoMetrics(header.Message, 0, hostinfo.ConnectionState, hostinfo, netip.AddrPort{}, packet, nb, out, q)
>>>>>>> ab81b62e

	} else {
		f.rejectInside(packet, out, q)
		if f.l.Level >= logrus.DebugLevel {
			hostinfo.logger(f.l).
				WithField("fwPacket", fwPacket).
				WithField("reason", dropReason).
				Debugln("dropping outbound packet")
		}
	}
}

func (f *Interface) rejectInside(packet []byte, out []byte, q int) {
	if !f.firewall.InSendReject {
		return
	}

	out = iputil.CreateRejectPacket(packet, out)
	if len(out) == 0 {
		return
	}

	_, err := f.readers[q].Write(out)
	if err != nil {
		f.l.WithError(err).Error("Failed to write to tun")
	}
}

func (f *Interface) rejectOutside(packet []byte, ci *ConnectionState, hostinfo *HostInfo, nb, out []byte, q int) {
	if !f.firewall.OutSendReject {
		return
	}

	out = iputil.CreateRejectPacket(packet, out)
	if len(out) == 0 {
		return
	}

	if len(out) > iputil.MaxRejectPacketSize {
		if f.l.GetLevel() >= logrus.InfoLevel {
			f.l.
				WithField("packet", packet).
				WithField("outPacket", out).
				Info("rejectOutside: packet too big, not sending")
		}
		return
	}

<<<<<<< HEAD
	f.sendNoMetrics(header.Message, 0, ci, hostinfo, nil, out, nb, packet, q, nil)
=======
	f.sendNoMetrics(header.Message, 0, ci, hostinfo, netip.AddrPort{}, out, nb, packet, q)
>>>>>>> ab81b62e
}

func (f *Interface) Handshake(vpnIp netip.Addr) {
	f.getOrHandshake(vpnIp, nil)
}

// getOrHandshake returns nil if the vpnIp is not routable.
// If the 2nd return var is false then the hostinfo is not ready to be used in a tunnel
func (f *Interface) getOrHandshake(vpnIp netip.Addr, cacheCallback func(*HandshakeHostInfo)) (*HostInfo, bool) {
	if !f.myVpnNet.Contains(vpnIp) {
		vpnIp = f.inside.RouteFor(vpnIp)
		if !vpnIp.IsValid() {
			return nil, false
		}
	}

	return f.handshakeManager.GetOrHandshake(vpnIp, cacheCallback)
}

func (f *Interface) sendMessageNow(t header.MessageType, st header.MessageSubType, hostinfo *HostInfo, p, nb, out []byte) {
	fp := &firewall.Packet{}
	err := newPacket(p, false, fp)
	if err != nil {
		f.l.Warnf("error while parsing outgoing packet for firewall check; %v", err)
		return
	}

	// check if packet is in outbound fw rules
	dropReason := f.firewall.Drop(*fp, false, hostinfo, f.pki.GetCAPool(), nil)
	if dropReason != nil {
		if f.l.Level >= logrus.DebugLevel {
			f.l.WithField("fwPacket", fp).
				WithField("reason", dropReason).
				Debugln("dropping cached packet")
		}
		return
	}

<<<<<<< HEAD
	f.sendNoMetrics(header.Message, st, hostinfo.ConnectionState, hostinfo, nil, p, nb, out, 0, nil)
=======
	f.sendNoMetrics(header.Message, st, hostinfo.ConnectionState, hostinfo, netip.AddrPort{}, p, nb, out, 0)
>>>>>>> ab81b62e
}

// SendMessageToVpnIp handles real ip:port lookup and sends to the current best known address for vpnIp
func (f *Interface) SendMessageToVpnIp(t header.MessageType, st header.MessageSubType, vpnIp netip.Addr, p, nb, out []byte) {
	hostInfo, ready := f.getOrHandshake(vpnIp, func(hh *HandshakeHostInfo) {
		hh.cachePacket(f.l, t, st, p, f.SendMessageToHostInfo, f.cachedPacketMetrics)
	})

	if hostInfo == nil {
		if f.l.Level >= logrus.DebugLevel {
			f.l.WithField("vpnIp", vpnIp).
				Debugln("dropping SendMessageToVpnIp, vpnIp not in our CIDR or in unsafe routes")
		}
		return
	}

	if !ready {
		return
	}

	f.SendMessageToHostInfo(t, st, hostInfo, p, nb, out)
}

func (f *Interface) SendMessageToHostInfo(t header.MessageType, st header.MessageSubType, hi *HostInfo, p, nb, out []byte) {
	f.send(t, st, hi.ConnectionState, hi, p, nb, out)
}

func (f *Interface) send(t header.MessageType, st header.MessageSubType, ci *ConnectionState, hostinfo *HostInfo, p, nb, out []byte) {
	f.messageMetrics.Tx(t, st, 1)
<<<<<<< HEAD
	f.sendNoMetrics(t, st, ci, hostinfo, nil, p, nb, out, 0, nil)
=======
	f.sendNoMetrics(t, st, ci, hostinfo, netip.AddrPort{}, p, nb, out, 0)
>>>>>>> ab81b62e
}

func (f *Interface) sendTo(t header.MessageType, st header.MessageSubType, ci *ConnectionState, hostinfo *HostInfo, remote netip.AddrPort, p, nb, out []byte) {
	f.messageMetrics.Tx(t, st, 1)
	f.sendNoMetrics(t, st, ci, hostinfo, remote, p, nb, out, 0, nil)
}

// SendVia sends a payload through a Relay tunnel. No authentication or encryption is done
// to the payload for the ultimate target host, making this a useful method for sending
// handshake messages to peers through relay tunnels.
// via is the HostInfo through which the message is relayed.
// ad is the plaintext data to authenticate, but not encrypt
// nb is a buffer used to store the nonce value, re-used for performance reasons.
// out is a buffer used to store the result of the Encrypt operation
// q indicates which writer to use to send the packet.
func (f *Interface) SendVia(via *HostInfo,
	relay *Relay,
	ad,
	nb,
	out []byte,
	nocopy bool,
) {
	if noiseutil.EncryptLockNeeded {
		// NOTE: for goboring AESGCMTLS we need to lock because of the nonce check
		via.ConnectionState.writeLock.Lock()
	}
	c := via.ConnectionState.messageCounter.Add(1)

	out = header.Encode(out, header.Version, header.Message, header.MessageRelay, relay.RemoteIndex, c)
	f.connectionManager.Out(via.localIndexId)

	// Authenticate the header and payload, but do not encrypt for this message type.
	// The payload consists of the inner, unencrypted Nebula header, as well as the end-to-end encrypted payload.
	if len(out)+len(ad)+via.ConnectionState.eKey.Overhead() > cap(out) {
		if noiseutil.EncryptLockNeeded {
			via.ConnectionState.writeLock.Unlock()
		}
		via.logger(f.l).
			WithField("outCap", cap(out)).
			WithField("payloadLen", len(ad)).
			WithField("headerLen", len(out)).
			WithField("cipherOverhead", via.ConnectionState.eKey.Overhead()).
			Error("SendVia out buffer not large enough for relay")
		return
	}

	// The header bytes are written to the 'out' slice; Grow the slice to hold the header and associated data payload.
	offset := len(out)
	out = out[:offset+len(ad)]

	// In one call path, the associated data _is_ already stored in out. In other call paths, the associated data must
	// be copied into 'out'.
	if !nocopy {
		copy(out[offset:], ad)
	}

	var err error
	out, err = via.ConnectionState.eKey.EncryptDanger(out, out, nil, c, nb)
	if noiseutil.EncryptLockNeeded {
		via.ConnectionState.writeLock.Unlock()
	}
	if err != nil {
		via.logger(f.l).WithError(err).Info("Failed to EncryptDanger in sendVia")
		return
	}
	err = f.writers[0].WriteTo(out, via.remote)
	if err != nil {
		via.logger(f.l).WithError(err).Info("Failed to WriteTo in sendVia")
	}
	f.connectionManager.RelayUsed(relay.LocalIndex)
}

<<<<<<< HEAD
func (f *Interface) sendNoMetrics(t header.MessageType, st header.MessageSubType, ci *ConnectionState, hostinfo *HostInfo, remote *udp.Addr, p, nb, out []byte, q int, udpPortGetter udp.SendPortGetter) {
=======
func (f *Interface) sendNoMetrics(t header.MessageType, st header.MessageSubType, ci *ConnectionState, hostinfo *HostInfo, remote netip.AddrPort, p, nb, out []byte, q int) {
>>>>>>> ab81b62e
	if ci.eKey == nil {
		//TODO: log warning
		return
	}
<<<<<<< HEAD

	multiport := f.multiPort.Tx && hostinfo.multiportTx
	rawOut := out
	if multiport {
		if len(out) < udp.RawOverhead {
			// NOTE: This is because some spots in the code send us `out[:0]`, so
			// we need to expand the slice back out to get our 8 bytes back.
			out = out[:udp.RawOverhead]
		}
		// Preserve bytes needed for the raw socket
		out = out[udp.RawOverhead:]

		if udpPortGetter == nil {
			udpPortGetter = udp.RandomSendPort
		}
	}

	useRelay := remote == nil && hostinfo.remote == nil
=======
	useRelay := !remote.IsValid() && !hostinfo.remote.IsValid()
>>>>>>> ab81b62e
	fullOut := out

	if useRelay {
		if len(out) < header.Len {
			// out always has a capacity of mtu, but not always a length greater than the header.Len.
			// Grow it to make sure the next operation works.
			out = out[:header.Len]
		}
		// Save a header's worth of data at the front of the 'out' buffer.
		out = out[header.Len:]
	}

	if noiseutil.EncryptLockNeeded {
		// NOTE: for goboring AESGCMTLS we need to lock because of the nonce check
		ci.writeLock.Lock()
	}
	c := ci.messageCounter.Add(1)

	//l.WithField("trace", string(debug.Stack())).Error("out Header ", &Header{Version, t, st, 0, hostinfo.remoteIndexId, c}, p)
	out = header.Encode(out, header.Version, t, st, hostinfo.remoteIndexId, c)
	f.connectionManager.Out(hostinfo.localIndexId)

	// Query our LH if we haven't since the last time we've been rebound, this will cause the remote to punch against
	// all our IPs and enable a faster roaming.
	if t != header.CloseTunnel && hostinfo.lastRebindCount != f.rebindCount {
		//NOTE: there is an update hole if a tunnel isn't used and exactly 256 rebinds occur before the tunnel is
		// finally used again. This tunnel would eventually be torn down and recreated if this action didn't help.
		f.lightHouse.QueryServer(hostinfo.vpnIp)
		hostinfo.lastRebindCount = f.rebindCount
		if f.l.Level >= logrus.DebugLevel {
			f.l.WithField("vpnIp", hostinfo.vpnIp).Debug("Lighthouse update triggered for punch due to rebind counter")
		}
	}

	var err error
	out, err = ci.eKey.EncryptDanger(out, out, p, c, nb)
	if noiseutil.EncryptLockNeeded {
		ci.writeLock.Unlock()
	}
	if err != nil {
		hostinfo.logger(f.l).WithError(err).
			WithField("udpAddr", remote).WithField("counter", c).
			WithField("attemptedCounter", c).
			Error("Failed to encrypt outgoing packet")
		return
	}

<<<<<<< HEAD
	if remote != nil {
		if multiport {
			rawOut = rawOut[:len(out)+udp.RawOverhead]
			port := udpPortGetter.UDPSendPort(f.multiPort.TxPorts)
			err = f.udpRaw.WriteTo(rawOut, port, remote)
		} else {
			err = f.writers[q].WriteTo(out, remote)
		}
=======
	if remote.IsValid() {
		err = f.writers[q].WriteTo(out, remote)
>>>>>>> ab81b62e
		if err != nil {
			hostinfo.logger(f.l).WithError(err).
				WithField("udpAddr", remote).Error("Failed to write outgoing packet")
		}
<<<<<<< HEAD
	} else if hostinfo.remote != nil {
		if multiport {
			rawOut = rawOut[:len(out)+udp.RawOverhead]
			port := udpPortGetter.UDPSendPort(f.multiPort.TxPorts)
			err = f.udpRaw.WriteTo(rawOut, port, hostinfo.remote)
		} else {
			err = f.writers[q].WriteTo(out, hostinfo.remote)
		}
=======
	} else if hostinfo.remote.IsValid() {
		err = f.writers[q].WriteTo(out, hostinfo.remote)
>>>>>>> ab81b62e
		if err != nil {
			hostinfo.logger(f.l).WithError(err).
				WithField("udpAddr", remote).Error("Failed to write outgoing packet")
		}
	} else {
		// Try to send via a relay
		for _, relayIP := range hostinfo.relayState.CopyRelayIps() {
			relayHostInfo, relay, err := f.hostMap.QueryVpnIpRelayFor(hostinfo.vpnIp, relayIP)
			if err != nil {
				hostinfo.relayState.DeleteRelay(relayIP)
				hostinfo.logger(f.l).WithField("relay", relayIP).WithError(err).Info("sendNoMetrics failed to find HostInfo")
				continue
			}
			f.SendVia(relayHostInfo, relay, out, nb, fullOut[:header.Len+len(out)], true)
			break
		}
	}
}<|MERGE_RESOLUTION|>--- conflicted
+++ resolved
@@ -8,6 +8,7 @@
 	"github.com/slackhq/nebula/header"
 	"github.com/slackhq/nebula/iputil"
 	"github.com/slackhq/nebula/noiseutil"
+	"github.com/slackhq/nebula/udp"
 )
 
 func (f *Interface) consumeInsidePacket(packet []byte, fwPacket *firewall.Packet, nb, out []byte, q int, localCache firewall.ConntrackCache) {
@@ -65,11 +66,7 @@
 
 	dropReason := f.firewall.Drop(*fwPacket, false, hostinfo, f.pki.GetCAPool(), localCache)
 	if dropReason == nil {
-<<<<<<< HEAD
-		f.sendNoMetrics(header.Message, 0, hostinfo.ConnectionState, hostinfo, nil, packet, nb, out, q, fwPacket)
-=======
-		f.sendNoMetrics(header.Message, 0, hostinfo.ConnectionState, hostinfo, netip.AddrPort{}, packet, nb, out, q)
->>>>>>> ab81b62e
+		f.sendNoMetrics(header.Message, 0, hostinfo.ConnectionState, hostinfo, netip.AddrPort{}, packet, nb, out, q, fwPacket)
 
 	} else {
 		f.rejectInside(packet, out, q)
@@ -118,11 +115,7 @@
 		return
 	}
 
-<<<<<<< HEAD
-	f.sendNoMetrics(header.Message, 0, ci, hostinfo, nil, out, nb, packet, q, nil)
-=======
-	f.sendNoMetrics(header.Message, 0, ci, hostinfo, netip.AddrPort{}, out, nb, packet, q)
->>>>>>> ab81b62e
+	f.sendNoMetrics(header.Message, 0, ci, hostinfo, netip.AddrPort{}, out, nb, packet, q, nil)
 }
 
 func (f *Interface) Handshake(vpnIp netip.Addr) {
@@ -161,11 +154,7 @@
 		return
 	}
 
-<<<<<<< HEAD
-	f.sendNoMetrics(header.Message, st, hostinfo.ConnectionState, hostinfo, nil, p, nb, out, 0, nil)
-=======
-	f.sendNoMetrics(header.Message, st, hostinfo.ConnectionState, hostinfo, netip.AddrPort{}, p, nb, out, 0)
->>>>>>> ab81b62e
+	f.sendNoMetrics(header.Message, st, hostinfo.ConnectionState, hostinfo, netip.AddrPort{}, p, nb, out, 0, nil)
 }
 
 // SendMessageToVpnIp handles real ip:port lookup and sends to the current best known address for vpnIp
@@ -195,11 +184,7 @@
 
 func (f *Interface) send(t header.MessageType, st header.MessageSubType, ci *ConnectionState, hostinfo *HostInfo, p, nb, out []byte) {
 	f.messageMetrics.Tx(t, st, 1)
-<<<<<<< HEAD
-	f.sendNoMetrics(t, st, ci, hostinfo, nil, p, nb, out, 0, nil)
-=======
-	f.sendNoMetrics(t, st, ci, hostinfo, netip.AddrPort{}, p, nb, out, 0)
->>>>>>> ab81b62e
+	f.sendNoMetrics(t, st, ci, hostinfo, netip.AddrPort{}, p, nb, out, 0, nil)
 }
 
 func (f *Interface) sendTo(t header.MessageType, st header.MessageSubType, ci *ConnectionState, hostinfo *HostInfo, remote netip.AddrPort, p, nb, out []byte) {
@@ -272,16 +257,11 @@
 	f.connectionManager.RelayUsed(relay.LocalIndex)
 }
 
-<<<<<<< HEAD
-func (f *Interface) sendNoMetrics(t header.MessageType, st header.MessageSubType, ci *ConnectionState, hostinfo *HostInfo, remote *udp.Addr, p, nb, out []byte, q int, udpPortGetter udp.SendPortGetter) {
-=======
-func (f *Interface) sendNoMetrics(t header.MessageType, st header.MessageSubType, ci *ConnectionState, hostinfo *HostInfo, remote netip.AddrPort, p, nb, out []byte, q int) {
->>>>>>> ab81b62e
+func (f *Interface) sendNoMetrics(t header.MessageType, st header.MessageSubType, ci *ConnectionState, hostinfo *HostInfo, remote netip.AddrPort, p, nb, out []byte, q int, udpPortGetter udp.SendPortGetter) {
 	if ci.eKey == nil {
 		//TODO: log warning
 		return
 	}
-<<<<<<< HEAD
 
 	multiport := f.multiPort.Tx && hostinfo.multiportTx
 	rawOut := out
@@ -299,10 +279,7 @@
 		}
 	}
 
-	useRelay := remote == nil && hostinfo.remote == nil
-=======
 	useRelay := !remote.IsValid() && !hostinfo.remote.IsValid()
->>>>>>> ab81b62e
 	fullOut := out
 
 	if useRelay {
@@ -350,8 +327,7 @@
 		return
 	}
 
-<<<<<<< HEAD
-	if remote != nil {
+	if remote.IsValid() {
 		if multiport {
 			rawOut = rawOut[:len(out)+udp.RawOverhead]
 			port := udpPortGetter.UDPSendPort(f.multiPort.TxPorts)
@@ -359,16 +335,11 @@
 		} else {
 			err = f.writers[q].WriteTo(out, remote)
 		}
-=======
-	if remote.IsValid() {
-		err = f.writers[q].WriteTo(out, remote)
->>>>>>> ab81b62e
 		if err != nil {
 			hostinfo.logger(f.l).WithError(err).
 				WithField("udpAddr", remote).Error("Failed to write outgoing packet")
 		}
-<<<<<<< HEAD
-	} else if hostinfo.remote != nil {
+	} else if hostinfo.remote.IsValid() {
 		if multiport {
 			rawOut = rawOut[:len(out)+udp.RawOverhead]
 			port := udpPortGetter.UDPSendPort(f.multiPort.TxPorts)
@@ -376,10 +347,6 @@
 		} else {
 			err = f.writers[q].WriteTo(out, hostinfo.remote)
 		}
-=======
-	} else if hostinfo.remote.IsValid() {
-		err = f.writers[q].WriteTo(out, hostinfo.remote)
->>>>>>> ab81b62e
 		if err != nil {
 			hostinfo.logger(f.l).WithError(err).
 				WithField("udpAddr", remote).Error("Failed to write outgoing packet")
