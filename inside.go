package nebula

import (
	"github.com/sirupsen/logrus"
	"github.com/slackhq/nebula/firewall"
	"github.com/slackhq/nebula/header"
	"github.com/slackhq/nebula/iputil"
	"github.com/slackhq/nebula/noiseutil"
	"github.com/slackhq/nebula/udp"
)

func (f *Interface) consumeInsidePacket(packet []byte, fwPacket *firewall.Packet, nb, out []byte, q int, localCache firewall.ConntrackCache) {
	err := newPacket(packet, false, fwPacket)
	if err != nil {
		if f.l.Level >= logrus.DebugLevel {
			f.l.WithField("packet", packet).Debugf("Error while validating outbound packet: %s", err)
		}
		return
	}

	// Ignore local broadcast packets
	if f.dropLocalBroadcast && fwPacket.RemoteIP == f.localBroadcast {
		return
	}

	if fwPacket.RemoteIP == f.myVpnIp {
		// Immediately forward packets from self to self.
		// This should only happen on Darwin-based and FreeBSD hosts, which
		// routes packets from the Nebula IP to the Nebula IP through the Nebula
		// TUN device.
		if immediatelyForwardToSelf {
			_, err := f.readers[q].Write(packet)
			if err != nil {
				f.l.WithError(err).Error("Failed to forward to tun")
			}
		}
		// Otherwise, drop. On linux, we should never see these packets - Linux
		// routes packets from the nebula IP to the nebula IP through the loopback device.
		return
	}

	// Ignore broadcast packets
	if f.dropMulticast && isMulticast(fwPacket.RemoteIP) {
		return
	}

	hostinfo, ready := f.getOrHandshake(fwPacket.RemoteIP, func(hh *HandshakeHostInfo) {
		hh.cachePacket(f.l, header.Message, 0, packet, f.sendMessageNow, f.cachedPacketMetrics)
	})

	if hostinfo == nil {
		f.rejectInside(packet, out, q)
		if f.l.Level >= logrus.DebugLevel {
			f.l.WithField("vpnIp", fwPacket.RemoteIP).
				WithField("fwPacket", fwPacket).
				Debugln("dropping outbound packet, vpnIp not in our CIDR or in unsafe routes")
		}
		return
	}

	if !ready {
		return
	}

	dropReason := f.firewall.Drop(packet, *fwPacket, false, hostinfo, f.pki.GetCAPool(), localCache)
	if dropReason == nil {
		f.sendNoMetrics(header.Message, 0, hostinfo.ConnectionState, hostinfo, nil, packet, nb, out, q, fwPacket)

	} else {
		f.rejectInside(packet, out, q)
		if f.l.Level >= logrus.DebugLevel {
			hostinfo.logger(f.l).
				WithField("fwPacket", fwPacket).
				WithField("reason", dropReason).
				Debugln("dropping outbound packet")
		}
	}
}

func (f *Interface) rejectInside(packet []byte, out []byte, q int) {
	if !f.firewall.InSendReject {
		return
	}

	out = iputil.CreateRejectPacket(packet, out)
	if len(out) == 0 {
		return
	}

	_, err := f.readers[q].Write(out)
	if err != nil {
		f.l.WithError(err).Error("Failed to write to tun")
	}
}

func (f *Interface) rejectOutside(packet []byte, ci *ConnectionState, hostinfo *HostInfo, nb, out []byte, q int) {
	if !f.firewall.OutSendReject {
		return
	}

<<<<<<< HEAD
	// Use some out buffer space to build the packet before encryption
	// Need 40 bytes for the reject packet (20 byte ipv4 header, 20 byte tcp rst packet)
	// Leave 100 bytes for the encrypted packet (60 byte Nebula header, 40 byte reject packet)
	out = out[:140]
	outPacket := iputil.CreateRejectPacket(packet, out[100:])
	f.sendNoMetrics(header.Message, 0, ci, hostinfo, nil, outPacket, nb, out, q, nil)
=======
	out = iputil.CreateRejectPacket(packet, out)
	if len(out) == 0 {
		return
	}

	if len(out) > iputil.MaxRejectPacketSize {
		if f.l.GetLevel() >= logrus.InfoLevel {
			f.l.
				WithField("packet", packet).
				WithField("outPacket", out).
				Info("rejectOutside: packet too big, not sending")
		}
		return
	}

	f.sendNoMetrics(header.Message, 0, ci, hostinfo, nil, out, nb, packet, q)
>>>>>>> ea36949d
}

func (f *Interface) Handshake(vpnIp iputil.VpnIp) {
	f.getOrHandshake(vpnIp, nil)
}

// getOrHandshake returns nil if the vpnIp is not routable.
// If the 2nd return var is false then the hostinfo is not ready to be used in a tunnel
func (f *Interface) getOrHandshake(vpnIp iputil.VpnIp, cacheCallback func(*HandshakeHostInfo)) (*HostInfo, bool) {
	if !ipMaskContains(f.lightHouse.myVpnIp, f.lightHouse.myVpnZeros, vpnIp) {
		vpnIp = f.inside.RouteFor(vpnIp)
		if vpnIp == 0 {
			return nil, false
		}
	}

	return f.handshakeManager.GetOrHandshake(vpnIp, cacheCallback)
}

func (f *Interface) sendMessageNow(t header.MessageType, st header.MessageSubType, hostinfo *HostInfo, p, nb, out []byte) {
	fp := &firewall.Packet{}
	err := newPacket(p, false, fp)
	if err != nil {
		f.l.Warnf("error while parsing outgoing packet for firewall check; %v", err)
		return
	}

	// check if packet is in outbound fw rules
	dropReason := f.firewall.Drop(p, *fp, false, hostinfo, f.pki.GetCAPool(), nil)
	if dropReason != nil {
		if f.l.Level >= logrus.DebugLevel {
			f.l.WithField("fwPacket", fp).
				WithField("reason", dropReason).
				Debugln("dropping cached packet")
		}
		return
	}

	f.sendNoMetrics(header.Message, st, hostinfo.ConnectionState, hostinfo, nil, p, nb, out, 0, nil)
}

// SendMessageToVpnIp handles real ip:port lookup and sends to the current best known address for vpnIp
func (f *Interface) SendMessageToVpnIp(t header.MessageType, st header.MessageSubType, vpnIp iputil.VpnIp, p, nb, out []byte) {
	hostInfo, ready := f.getOrHandshake(vpnIp, func(hh *HandshakeHostInfo) {
		hh.cachePacket(f.l, t, st, p, f.SendMessageToHostInfo, f.cachedPacketMetrics)
	})

	if hostInfo == nil {
		if f.l.Level >= logrus.DebugLevel {
			f.l.WithField("vpnIp", vpnIp).
				Debugln("dropping SendMessageToVpnIp, vpnIp not in our CIDR or in unsafe routes")
		}
		return
	}

	if !ready {
		return
	}

	f.SendMessageToHostInfo(t, st, hostInfo, p, nb, out)
}

func (f *Interface) SendMessageToHostInfo(t header.MessageType, st header.MessageSubType, hi *HostInfo, p, nb, out []byte) {
	f.send(t, st, hi.ConnectionState, hi, p, nb, out)
}

func (f *Interface) send(t header.MessageType, st header.MessageSubType, ci *ConnectionState, hostinfo *HostInfo, p, nb, out []byte) {
	f.messageMetrics.Tx(t, st, 1)
	f.sendNoMetrics(t, st, ci, hostinfo, nil, p, nb, out, 0, nil)
}

func (f *Interface) sendTo(t header.MessageType, st header.MessageSubType, ci *ConnectionState, hostinfo *HostInfo, remote *udp.Addr, p, nb, out []byte) {
	f.messageMetrics.Tx(t, st, 1)
	f.sendNoMetrics(t, st, ci, hostinfo, remote, p, nb, out, 0, nil)
}

// SendVia sends a payload through a Relay tunnel. No authentication or encryption is done
// to the payload for the ultimate target host, making this a useful method for sending
// handshake messages to peers through relay tunnels.
// via is the HostInfo through which the message is relayed.
// ad is the plaintext data to authenticate, but not encrypt
// nb is a buffer used to store the nonce value, re-used for performance reasons.
// out is a buffer used to store the result of the Encrypt operation
// q indicates which writer to use to send the packet.
func (f *Interface) SendVia(via *HostInfo,
	relay *Relay,
	ad,
	nb,
	out []byte,
	nocopy bool,
) {
	if noiseutil.EncryptLockNeeded {
		// NOTE: for goboring AESGCMTLS we need to lock because of the nonce check
		via.ConnectionState.writeLock.Lock()
	}
	c := via.ConnectionState.messageCounter.Add(1)

	out = header.Encode(out, header.Version, header.Message, header.MessageRelay, relay.RemoteIndex, c)
	f.connectionManager.Out(via.localIndexId)

	// Authenticate the header and payload, but do not encrypt for this message type.
	// The payload consists of the inner, unencrypted Nebula header, as well as the end-to-end encrypted payload.
	if len(out)+len(ad)+via.ConnectionState.eKey.Overhead() > cap(out) {
		if noiseutil.EncryptLockNeeded {
			via.ConnectionState.writeLock.Unlock()
		}
		via.logger(f.l).
			WithField("outCap", cap(out)).
			WithField("payloadLen", len(ad)).
			WithField("headerLen", len(out)).
			WithField("cipherOverhead", via.ConnectionState.eKey.Overhead()).
			Error("SendVia out buffer not large enough for relay")
		return
	}

	// The header bytes are written to the 'out' slice; Grow the slice to hold the header and associated data payload.
	offset := len(out)
	out = out[:offset+len(ad)]

	// In one call path, the associated data _is_ already stored in out. In other call paths, the associated data must
	// be copied into 'out'.
	if !nocopy {
		copy(out[offset:], ad)
	}

	var err error
	out, err = via.ConnectionState.eKey.EncryptDanger(out, out, nil, c, nb)
	if noiseutil.EncryptLockNeeded {
		via.ConnectionState.writeLock.Unlock()
	}
	if err != nil {
		via.logger(f.l).WithError(err).Info("Failed to EncryptDanger in sendVia")
		return
	}
	err = f.writers[0].WriteTo(out, via.remote)
	if err != nil {
		via.logger(f.l).WithError(err).Info("Failed to WriteTo in sendVia")
	}
	f.connectionManager.RelayUsed(relay.LocalIndex)
}

func (f *Interface) sendNoMetrics(t header.MessageType, st header.MessageSubType, ci *ConnectionState, hostinfo *HostInfo, remote *udp.Addr, p, nb, out []byte, q int, udpPortGetter udp.SendPortGetter) {
	if ci.eKey == nil {
		//TODO: log warning
		return
	}

	multiport := f.multiPort.Tx && hostinfo.multiportTx
	rawOut := out
	if multiport {
		if len(out) < udp.RawOverhead {
			// NOTE: This is because some spots in the code send us `out[:0]`, so
			// we need to expand the slice back out to get our 8 bytes back.
			out = out[:udp.RawOverhead]
		}
		// Preserve bytes needed for the raw socket
		out = out[udp.RawOverhead:]

		if udpPortGetter == nil {
			udpPortGetter = udp.RandomSendPort
		}
	}

	useRelay := remote == nil && hostinfo.remote == nil
	fullOut := out

	if useRelay {
		if len(out) < header.Len {
			// out always has a capacity of mtu, but not always a length greater than the header.Len.
			// Grow it to make sure the next operation works.
			out = out[:header.Len]
		}
		// Save a header's worth of data at the front of the 'out' buffer.
		out = out[header.Len:]
	}

	if noiseutil.EncryptLockNeeded {
		// NOTE: for goboring AESGCMTLS we need to lock because of the nonce check
		ci.writeLock.Lock()
	}
	c := ci.messageCounter.Add(1)

	//l.WithField("trace", string(debug.Stack())).Error("out Header ", &Header{Version, t, st, 0, hostinfo.remoteIndexId, c}, p)
	out = header.Encode(out, header.Version, t, st, hostinfo.remoteIndexId, c)
	f.connectionManager.Out(hostinfo.localIndexId)

	// Query our LH if we haven't since the last time we've been rebound, this will cause the remote to punch against
	// all our IPs and enable a faster roaming.
	if t != header.CloseTunnel && hostinfo.lastRebindCount != f.rebindCount {
		//NOTE: there is an update hole if a tunnel isn't used and exactly 256 rebinds occur before the tunnel is
		// finally used again. This tunnel would eventually be torn down and recreated if this action didn't help.
		f.lightHouse.QueryServer(hostinfo.vpnIp)
		hostinfo.lastRebindCount = f.rebindCount
		if f.l.Level >= logrus.DebugLevel {
			f.l.WithField("vpnIp", hostinfo.vpnIp).Debug("Lighthouse update triggered for punch due to rebind counter")
		}
	}

	var err error
	out, err = ci.eKey.EncryptDanger(out, out, p, c, nb)
	if noiseutil.EncryptLockNeeded {
		ci.writeLock.Unlock()
	}
	if err != nil {
		hostinfo.logger(f.l).WithError(err).
			WithField("udpAddr", remote).WithField("counter", c).
			WithField("attemptedCounter", c).
			Error("Failed to encrypt outgoing packet")
		return
	}

	if remote != nil {
		if multiport {
			rawOut = rawOut[:len(out)+udp.RawOverhead]
			port := udpPortGetter.UDPSendPort(f.multiPort.TxPorts)
			err = f.udpRaw.WriteTo(rawOut, port, remote)
		} else {
			err = f.writers[q].WriteTo(out, remote)
		}
		if err != nil {
			hostinfo.logger(f.l).WithError(err).
				WithField("udpAddr", remote).Error("Failed to write outgoing packet")
		}
	} else if hostinfo.remote != nil {
		if multiport {
			rawOut = rawOut[:len(out)+udp.RawOverhead]
			port := udpPortGetter.UDPSendPort(f.multiPort.TxPorts)
			err = f.udpRaw.WriteTo(rawOut, port, hostinfo.remote)
		} else {
			err = f.writers[q].WriteTo(out, hostinfo.remote)
		}
		if err != nil {
			hostinfo.logger(f.l).WithError(err).
				WithField("udpAddr", remote).Error("Failed to write outgoing packet")
		}
	} else {
		// Try to send via a relay
		for _, relayIP := range hostinfo.relayState.CopyRelayIps() {
			relayHostInfo, relay, err := f.hostMap.QueryVpnIpRelayFor(hostinfo.vpnIp, relayIP)
			if err != nil {
				hostinfo.relayState.DeleteRelay(relayIP)
				hostinfo.logger(f.l).WithField("relay", relayIP).WithError(err).Info("sendNoMetrics failed to find HostInfo")
				continue
			}
			f.SendVia(relayHostInfo, relay, out, nb, fullOut[:header.Len+len(out)], true)
			break
		}
	}
}

func isMulticast(ip iputil.VpnIp) bool {
	// Class D multicast
	return (((ip >> 24) & 0xff) & 0xf0) == 0xe0
}<|MERGE_RESOLUTION|>--- conflicted
+++ resolved
@@ -98,14 +98,6 @@
 		return
 	}
 
-<<<<<<< HEAD
-	// Use some out buffer space to build the packet before encryption
-	// Need 40 bytes for the reject packet (20 byte ipv4 header, 20 byte tcp rst packet)
-	// Leave 100 bytes for the encrypted packet (60 byte Nebula header, 40 byte reject packet)
-	out = out[:140]
-	outPacket := iputil.CreateRejectPacket(packet, out[100:])
-	f.sendNoMetrics(header.Message, 0, ci, hostinfo, nil, outPacket, nb, out, q, nil)
-=======
 	out = iputil.CreateRejectPacket(packet, out)
 	if len(out) == 0 {
 		return
@@ -121,8 +113,7 @@
 		return
 	}
 
-	f.sendNoMetrics(header.Message, 0, ci, hostinfo, nil, out, nb, packet, q)
->>>>>>> ea36949d
+	f.sendNoMetrics(header.Message, 0, ci, hostinfo, nil, out, nb, packet, q, nil)
 }
 
 func (f *Interface) Handshake(vpnIp iputil.VpnIp) {
