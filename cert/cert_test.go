package cert

import (
	"crypto/ecdsa"
	"crypto/elliptic"
	"crypto/rand"
	"fmt"
	"io"
	"net"
	"testing"
	"time"

	"github.com/slackhq/nebula/test"
	"github.com/stretchr/testify/assert"
	"golang.org/x/crypto/curve25519"
	"golang.org/x/crypto/ed25519"
	"google.golang.org/protobuf/proto"
)

func TestMarshalingNebulaCertificate(t *testing.T) {
	before := time.Now().Add(time.Second * -60).Round(time.Second)
	after := time.Now().Add(time.Second * 60).Round(time.Second)
	pubKey := []byte("1234567890abcedfghij1234567890ab")

	nc := NebulaCertificate{
		Details: NebulaCertificateDetails{
			Name: "testing",
			Ips: []*net.IPNet{
				{IP: net.ParseIP("10.1.1.1"), Mask: net.IPMask(net.ParseIP("255.255.255.0"))},
				{IP: net.ParseIP("10.1.1.2"), Mask: net.IPMask(net.ParseIP("255.255.0.0"))},
				{IP: net.ParseIP("10.1.1.3"), Mask: net.IPMask(net.ParseIP("255.0.255.0"))},
			},
			Subnets: []*net.IPNet{
				{IP: net.ParseIP("9.1.1.1"), Mask: net.IPMask(net.ParseIP("255.0.255.0"))},
				{IP: net.ParseIP("9.1.1.2"), Mask: net.IPMask(net.ParseIP("255.255.255.0"))},
				{IP: net.ParseIP("9.1.1.3"), Mask: net.IPMask(net.ParseIP("255.255.0.0"))},
			},
			Groups:    []string{"test-group1", "test-group2", "test-group3"},
			NotBefore: before,
			NotAfter:  after,
			PublicKey: pubKey,
			IsCA:      false,
			Issuer:    "1234567890abcedfghij1234567890ab",
		},
		Signature: []byte("1234567890abcedfghij1234567890ab"),
	}

	b, err := nc.Marshal()
	assert.Nil(t, err)
	//t.Log("Cert size:", len(b))

	nc2, err := UnmarshalNebulaCertificate(b)
	assert.Nil(t, err)

	assert.Equal(t, nc.Signature, nc2.Signature)
	assert.Equal(t, nc.Details.Name, nc2.Details.Name)
	assert.Equal(t, nc.Details.NotBefore, nc2.Details.NotBefore)
	assert.Equal(t, nc.Details.NotAfter, nc2.Details.NotAfter)
	assert.Equal(t, nc.Details.PublicKey, nc2.Details.PublicKey)
	assert.Equal(t, nc.Details.IsCA, nc2.Details.IsCA)

	// IP byte arrays can be 4 or 16 in length so we have to go this route
	assert.Equal(t, len(nc.Details.Ips), len(nc2.Details.Ips))
	for i, wIp := range nc.Details.Ips {
		assert.Equal(t, wIp.String(), nc2.Details.Ips[i].String())
	}

	assert.Equal(t, len(nc.Details.Subnets), len(nc2.Details.Subnets))
	for i, wIp := range nc.Details.Subnets {
		assert.Equal(t, wIp.String(), nc2.Details.Subnets[i].String())
	}

	assert.EqualValues(t, nc.Details.Groups, nc2.Details.Groups)
}

func TestNebulaCertificate_Sign(t *testing.T) {
	before := time.Now().Add(time.Second * -60).Round(time.Second)
	after := time.Now().Add(time.Second * 60).Round(time.Second)
	pubKey := []byte("1234567890abcedfghij1234567890ab")

	nc := NebulaCertificate{
		Details: NebulaCertificateDetails{
			Name: "testing",
			Ips: []*net.IPNet{
				{IP: net.ParseIP("10.1.1.1"), Mask: net.IPMask(net.ParseIP("255.255.255.0"))},
				{IP: net.ParseIP("10.1.1.2"), Mask: net.IPMask(net.ParseIP("255.255.0.0"))},
				{IP: net.ParseIP("10.1.1.3"), Mask: net.IPMask(net.ParseIP("255.0.255.0"))},
			},
			Subnets: []*net.IPNet{
				{IP: net.ParseIP("9.1.1.1"), Mask: net.IPMask(net.ParseIP("255.0.255.0"))},
				{IP: net.ParseIP("9.1.1.2"), Mask: net.IPMask(net.ParseIP("255.255.255.0"))},
				{IP: net.ParseIP("9.1.1.3"), Mask: net.IPMask(net.ParseIP("255.255.0.0"))},
			},
			Groups:    []string{"test-group1", "test-group2", "test-group3"},
			NotBefore: before,
			NotAfter:  after,
			PublicKey: pubKey,
			IsCA:      false,
			Issuer:    "1234567890abcedfghij1234567890ab",
		},
	}

	pub, priv, err := ed25519.GenerateKey(rand.Reader)
	assert.Nil(t, err)
	assert.False(t, nc.CheckSignature(pub))
	assert.Nil(t, nc.Sign(Curve_CURVE25519, priv))
	assert.True(t, nc.CheckSignature(pub))

	_, err = nc.Marshal()
	assert.Nil(t, err)
	//t.Log("Cert size:", len(b))
}

func TestNebulaCertificate_SignP256(t *testing.T) {
	before := time.Now().Add(time.Second * -60).Round(time.Second)
	after := time.Now().Add(time.Second * 60).Round(time.Second)
	pubKey := []byte("01234567890abcedfghij1234567890ab1234567890abcedfghij1234567890ab")

	nc := NebulaCertificate{
		Details: NebulaCertificateDetails{
			Name: "testing",
			Ips: []*net.IPNet{
				{IP: net.ParseIP("10.1.1.1"), Mask: net.IPMask(net.ParseIP("255.255.255.0"))},
				{IP: net.ParseIP("10.1.1.2"), Mask: net.IPMask(net.ParseIP("255.255.0.0"))},
				{IP: net.ParseIP("10.1.1.3"), Mask: net.IPMask(net.ParseIP("255.0.255.0"))},
			},
			Subnets: []*net.IPNet{
				{IP: net.ParseIP("9.1.1.1"), Mask: net.IPMask(net.ParseIP("255.0.255.0"))},
				{IP: net.ParseIP("9.1.1.2"), Mask: net.IPMask(net.ParseIP("255.255.255.0"))},
				{IP: net.ParseIP("9.1.1.3"), Mask: net.IPMask(net.ParseIP("255.255.0.0"))},
			},
			Groups:    []string{"test-group1", "test-group2", "test-group3"},
			NotBefore: before,
			NotAfter:  after,
			PublicKey: pubKey,
			IsCA:      false,
			Curve:     Curve_P256,
			Issuer:    "1234567890abcedfghij1234567890ab",
		},
	}

	priv, err := ecdsa.GenerateKey(elliptic.P256(), rand.Reader)
	pub := elliptic.Marshal(elliptic.P256(), priv.PublicKey.X, priv.PublicKey.Y)
	rawPriv := priv.D.FillBytes(make([]byte, 32))

	assert.Nil(t, err)
	assert.False(t, nc.CheckSignature(pub))
	assert.Nil(t, nc.Sign(Curve_P256, rawPriv))
	assert.True(t, nc.CheckSignature(pub))

	_, err = nc.Marshal()
	assert.Nil(t, err)
	//t.Log("Cert size:", len(b))
}

func TestNebulaCertificate_Expired(t *testing.T) {
	nc := NebulaCertificate{
		Details: NebulaCertificateDetails{
			NotBefore: time.Now().Add(time.Second * -60).Round(time.Second),
			NotAfter:  time.Now().Add(time.Second * 60).Round(time.Second),
		},
	}

	assert.True(t, nc.Expired(time.Now().Add(time.Hour)))
	assert.True(t, nc.Expired(time.Now().Add(-time.Hour)))
	assert.False(t, nc.Expired(time.Now()))
}

func TestNebulaCertificate_MarshalJSON(t *testing.T) {
	time.Local = time.UTC
	pubKey := []byte("1234567890abcedfghij1234567890ab")

	nc := NebulaCertificate{
		Details: NebulaCertificateDetails{
			Name: "testing",
			Ips: []*net.IPNet{
				{IP: net.ParseIP("10.1.1.1"), Mask: net.IPMask(net.ParseIP("255.255.255.0"))},
				{IP: net.ParseIP("10.1.1.2"), Mask: net.IPMask(net.ParseIP("255.255.0.0"))},
				{IP: net.ParseIP("10.1.1.3"), Mask: net.IPMask(net.ParseIP("255.0.255.0"))},
			},
			Subnets: []*net.IPNet{
				{IP: net.ParseIP("9.1.1.1"), Mask: net.IPMask(net.ParseIP("255.0.255.0"))},
				{IP: net.ParseIP("9.1.1.2"), Mask: net.IPMask(net.ParseIP("255.255.255.0"))},
				{IP: net.ParseIP("9.1.1.3"), Mask: net.IPMask(net.ParseIP("255.255.0.0"))},
			},
			Groups:    []string{"test-group1", "test-group2", "test-group3"},
			NotBefore: time.Date(1, 0, 0, 1, 0, 0, 0, time.UTC),
			NotAfter:  time.Date(1, 0, 0, 2, 0, 0, 0, time.UTC),
			PublicKey: pubKey,
			IsCA:      false,
			Issuer:    "1234567890abcedfghij1234567890ab",
		},
		Signature: []byte("1234567890abcedfghij1234567890ab"),
	}

	b, err := nc.MarshalJSON()
	assert.Nil(t, err)
	assert.Equal(
		t,
		"{\"details\":{\"curve\":\"CURVE25519\",\"groups\":[\"test-group1\",\"test-group2\",\"test-group3\"],\"ips\":[\"10.1.1.1/24\",\"10.1.1.2/16\",\"10.1.1.3/ff00ff00\"],\"isCa\":false,\"issuer\":\"1234567890abcedfghij1234567890ab\",\"name\":\"testing\",\"notAfter\":\"0000-11-30T02:00:00Z\",\"notBefore\":\"0000-11-30T01:00:00Z\",\"publicKey\":\"313233343536373839306162636564666768696a313233343536373839306162\",\"subnets\":[\"9.1.1.1/ff00ff00\",\"9.1.1.2/24\",\"9.1.1.3/16\"]},\"fingerprint\":\"26cb1c30ad7872c804c166b5150fa372f437aa3856b04edb4334b4470ec728e4\",\"signature\":\"313233343536373839306162636564666768696a313233343536373839306162\"}",
		string(b),
	)
}

func TestNebulaCertificate_Verify(t *testing.T) {
	ca, _, caKey, err := newTestCaCert(time.Now(), time.Now().Add(10*time.Minute), []*net.IPNet{}, []*net.IPNet{}, []string{})
	assert.Nil(t, err)

	c, _, _, err := newTestCert(ca, caKey, time.Now(), time.Now().Add(5*time.Minute), []*net.IPNet{}, []*net.IPNet{}, []string{})
	assert.Nil(t, err)

	h, err := ca.Sha256Sum()
	assert.Nil(t, err)

	caPool := NewCAPool()
	caPool.CAs[h] = ca

	f, err := c.Sha256Sum()
	assert.Nil(t, err)
	caPool.BlocklistFingerprint(f)

	v, err := c.Verify(time.Now(), caPool)
	assert.False(t, v)
	assert.EqualError(t, err, "certificate has been blocked")

	caPool.ResetCertBlocklist()
	v, err = c.Verify(time.Now(), caPool)
	assert.True(t, v)
	assert.Nil(t, err)

	v, err = c.Verify(time.Now().Add(time.Hour*1000), caPool)
	assert.False(t, v)
	assert.EqualError(t, err, "root certificate is expired")

	c, _, _, err = newTestCert(ca, caKey, time.Time{}, time.Time{}, []*net.IPNet{}, []*net.IPNet{}, []string{})
	assert.Nil(t, err)
	v, err = c.Verify(time.Now().Add(time.Minute*6), caPool)
	assert.False(t, v)
	assert.EqualError(t, err, "certificate is expired")

	// Test group assertion
	ca, _, caKey, err = newTestCaCert(time.Now(), time.Now().Add(10*time.Minute), []*net.IPNet{}, []*net.IPNet{}, []string{"test1", "test2"})
	assert.Nil(t, err)

	caPem, err := ca.MarshalToPEM()
	assert.Nil(t, err)

	caPool = NewCAPool()
	caPool.AddCACertificate(caPem)

	c, _, _, err = newTestCert(ca, caKey, time.Now(), time.Now().Add(5*time.Minute), []*net.IPNet{}, []*net.IPNet{}, []string{"test1", "bad"})
	assert.Nil(t, err)
	v, err = c.Verify(time.Now(), caPool)
	assert.False(t, v)
	assert.EqualError(t, err, "certificate contained a group not present on the signing ca: bad")

	c, _, _, err = newTestCert(ca, caKey, time.Now(), time.Now().Add(5*time.Minute), []*net.IPNet{}, []*net.IPNet{}, []string{"test1"})
	assert.Nil(t, err)
	v, err = c.Verify(time.Now(), caPool)
	assert.True(t, v)
	assert.Nil(t, err)
}

func TestNebulaCertificate_VerifyP256(t *testing.T) {
	ca, _, caKey, err := newTestCaCertP256(time.Now(), time.Now().Add(10*time.Minute), []*net.IPNet{}, []*net.IPNet{}, []string{})
	assert.Nil(t, err)

	c, _, _, err := newTestCert(ca, caKey, time.Now(), time.Now().Add(5*time.Minute), []*net.IPNet{}, []*net.IPNet{}, []string{})
	assert.Nil(t, err)

	h, err := ca.Sha256Sum()
	assert.Nil(t, err)

	caPool := NewCAPool()
	caPool.CAs[h] = ca

	f, err := c.Sha256Sum()
	assert.Nil(t, err)
	caPool.BlocklistFingerprint(f)

	v, err := c.Verify(time.Now(), caPool)
	assert.False(t, v)
	assert.EqualError(t, err, "certificate has been blocked")

	caPool.ResetCertBlocklist()
	v, err = c.Verify(time.Now(), caPool)
	assert.True(t, v)
	assert.Nil(t, err)

	v, err = c.Verify(time.Now().Add(time.Hour*1000), caPool)
	assert.False(t, v)
	assert.EqualError(t, err, "root certificate is expired")

	c, _, _, err = newTestCert(ca, caKey, time.Time{}, time.Time{}, []*net.IPNet{}, []*net.IPNet{}, []string{})
	assert.Nil(t, err)
	v, err = c.Verify(time.Now().Add(time.Minute*6), caPool)
	assert.False(t, v)
	assert.EqualError(t, err, "certificate is expired")

	// Test group assertion
	ca, _, caKey, err = newTestCaCertP256(time.Now(), time.Now().Add(10*time.Minute), []*net.IPNet{}, []*net.IPNet{}, []string{"test1", "test2"})
	assert.Nil(t, err)

	caPem, err := ca.MarshalToPEM()
	assert.Nil(t, err)

	caPool = NewCAPool()
	caPool.AddCACertificate(caPem)

	c, _, _, err = newTestCert(ca, caKey, time.Now(), time.Now().Add(5*time.Minute), []*net.IPNet{}, []*net.IPNet{}, []string{"test1", "bad"})
	assert.Nil(t, err)
	v, err = c.Verify(time.Now(), caPool)
	assert.False(t, v)
	assert.EqualError(t, err, "certificate contained a group not present on the signing ca: bad")

	c, _, _, err = newTestCert(ca, caKey, time.Now(), time.Now().Add(5*time.Minute), []*net.IPNet{}, []*net.IPNet{}, []string{"test1"})
	assert.Nil(t, err)
	v, err = c.Verify(time.Now(), caPool)
	assert.True(t, v)
	assert.Nil(t, err)
}

func TestNebulaCertificate_Verify_IPs(t *testing.T) {
	_, caIp1, _ := net.ParseCIDR("10.0.0.0/16")
	_, caIp2, _ := net.ParseCIDR("192.168.0.0/24")
	ca, _, caKey, err := newTestCaCert(time.Now(), time.Now().Add(10*time.Minute), []*net.IPNet{caIp1, caIp2}, []*net.IPNet{}, []string{"test"})
	assert.Nil(t, err)

	caPem, err := ca.MarshalToPEM()
	assert.Nil(t, err)

	caPool := NewCAPool()
	caPool.AddCACertificate(caPem)

	// ip is outside the network
	cIp1 := &net.IPNet{IP: net.ParseIP("10.1.0.0"), Mask: []byte{255, 255, 255, 0}}
	cIp2 := &net.IPNet{IP: net.ParseIP("192.168.0.1"), Mask: []byte{255, 255, 0, 0}}
	c, _, _, err := newTestCert(ca, caKey, time.Now(), time.Now().Add(5*time.Minute), []*net.IPNet{cIp1, cIp2}, []*net.IPNet{}, []string{"test"})
	assert.Nil(t, err)
	v, err := c.Verify(time.Now(), caPool)
	assert.False(t, v)
	assert.EqualError(t, err, "certificate contained an ip assignment outside the limitations of the signing ca: 10.1.0.0/24")

	// ip is outside the network reversed order of above
	cIp1 = &net.IPNet{IP: net.ParseIP("192.168.0.1"), Mask: []byte{255, 255, 255, 0}}
	cIp2 = &net.IPNet{IP: net.ParseIP("10.1.0.0"), Mask: []byte{255, 255, 255, 0}}
	c, _, _, err = newTestCert(ca, caKey, time.Now(), time.Now().Add(5*time.Minute), []*net.IPNet{cIp1, cIp2}, []*net.IPNet{}, []string{"test"})
	assert.Nil(t, err)
	v, err = c.Verify(time.Now(), caPool)
	assert.False(t, v)
	assert.EqualError(t, err, "certificate contained an ip assignment outside the limitations of the signing ca: 10.1.0.0/24")

	// ip is within the network but mask is outside
	cIp1 = &net.IPNet{IP: net.ParseIP("10.0.1.0"), Mask: []byte{255, 254, 0, 0}}
	cIp2 = &net.IPNet{IP: net.ParseIP("192.168.0.1"), Mask: []byte{255, 255, 255, 0}}
	c, _, _, err = newTestCert(ca, caKey, time.Now(), time.Now().Add(5*time.Minute), []*net.IPNet{cIp1, cIp2}, []*net.IPNet{}, []string{"test"})
	assert.Nil(t, err)
	v, err = c.Verify(time.Now(), caPool)
	assert.False(t, v)
	assert.EqualError(t, err, "certificate contained an ip assignment outside the limitations of the signing ca: 10.0.1.0/15")

	// ip is within the network but mask is outside reversed order of above
	cIp1 = &net.IPNet{IP: net.ParseIP("192.168.0.1"), Mask: []byte{255, 255, 255, 0}}
	cIp2 = &net.IPNet{IP: net.ParseIP("10.0.1.0"), Mask: []byte{255, 254, 0, 0}}
	c, _, _, err = newTestCert(ca, caKey, time.Now(), time.Now().Add(5*time.Minute), []*net.IPNet{cIp1, cIp2}, []*net.IPNet{}, []string{"test"})
	assert.Nil(t, err)
	v, err = c.Verify(time.Now(), caPool)
	assert.False(t, v)
	assert.EqualError(t, err, "certificate contained an ip assignment outside the limitations of the signing ca: 10.0.1.0/15")

	// ip and mask are within the network
	cIp1 = &net.IPNet{IP: net.ParseIP("10.0.1.0"), Mask: []byte{255, 255, 0, 0}}
	cIp2 = &net.IPNet{IP: net.ParseIP("192.168.0.1"), Mask: []byte{255, 255, 255, 128}}
	c, _, _, err = newTestCert(ca, caKey, time.Now(), time.Now().Add(5*time.Minute), []*net.IPNet{cIp1, cIp2}, []*net.IPNet{}, []string{"test"})
	assert.Nil(t, err)
	v, err = c.Verify(time.Now(), caPool)
	assert.True(t, v)
	assert.Nil(t, err)

	// Exact matches
	c, _, _, err = newTestCert(ca, caKey, time.Now(), time.Now().Add(5*time.Minute), []*net.IPNet{caIp1, caIp2}, []*net.IPNet{}, []string{"test"})
	assert.Nil(t, err)
	v, err = c.Verify(time.Now(), caPool)
	assert.True(t, v)
	assert.Nil(t, err)

	// Exact matches reversed
	c, _, _, err = newTestCert(ca, caKey, time.Now(), time.Now().Add(5*time.Minute), []*net.IPNet{caIp2, caIp1}, []*net.IPNet{}, []string{"test"})
	assert.Nil(t, err)
	v, err = c.Verify(time.Now(), caPool)
	assert.True(t, v)
	assert.Nil(t, err)

	// Exact matches reversed with just 1
	c, _, _, err = newTestCert(ca, caKey, time.Now(), time.Now().Add(5*time.Minute), []*net.IPNet{caIp1}, []*net.IPNet{}, []string{"test"})
	assert.Nil(t, err)
	v, err = c.Verify(time.Now(), caPool)
	assert.True(t, v)
	assert.Nil(t, err)
}

func TestNebulaCertificate_Verify_Subnets(t *testing.T) {
	_, caIp1, _ := net.ParseCIDR("10.0.0.0/16")
	_, caIp2, _ := net.ParseCIDR("192.168.0.0/24")
	ca, _, caKey, err := newTestCaCert(time.Now(), time.Now().Add(10*time.Minute), []*net.IPNet{}, []*net.IPNet{caIp1, caIp2}, []string{"test"})
	assert.Nil(t, err)

	caPem, err := ca.MarshalToPEM()
	assert.Nil(t, err)

	caPool := NewCAPool()
	caPool.AddCACertificate(caPem)

	// ip is outside the network
	cIp1 := &net.IPNet{IP: net.ParseIP("10.1.0.0"), Mask: []byte{255, 255, 255, 0}}
	cIp2 := &net.IPNet{IP: net.ParseIP("192.168.0.1"), Mask: []byte{255, 255, 0, 0}}
	c, _, _, err := newTestCert(ca, caKey, time.Now(), time.Now().Add(5*time.Minute), []*net.IPNet{}, []*net.IPNet{cIp1, cIp2}, []string{"test"})
	assert.Nil(t, err)
	v, err := c.Verify(time.Now(), caPool)
	assert.False(t, v)
	assert.EqualError(t, err, "certificate contained a subnet assignment outside the limitations of the signing ca: 10.1.0.0/24")

	// ip is outside the network reversed order of above
	cIp1 = &net.IPNet{IP: net.ParseIP("192.168.0.1"), Mask: []byte{255, 255, 255, 0}}
	cIp2 = &net.IPNet{IP: net.ParseIP("10.1.0.0"), Mask: []byte{255, 255, 255, 0}}
	c, _, _, err = newTestCert(ca, caKey, time.Now(), time.Now().Add(5*time.Minute), []*net.IPNet{}, []*net.IPNet{cIp1, cIp2}, []string{"test"})
	assert.Nil(t, err)
	v, err = c.Verify(time.Now(), caPool)
	assert.False(t, v)
	assert.EqualError(t, err, "certificate contained a subnet assignment outside the limitations of the signing ca: 10.1.0.0/24")

	// ip is within the network but mask is outside
	cIp1 = &net.IPNet{IP: net.ParseIP("10.0.1.0"), Mask: []byte{255, 254, 0, 0}}
	cIp2 = &net.IPNet{IP: net.ParseIP("192.168.0.1"), Mask: []byte{255, 255, 255, 0}}
	c, _, _, err = newTestCert(ca, caKey, time.Now(), time.Now().Add(5*time.Minute), []*net.IPNet{}, []*net.IPNet{cIp1, cIp2}, []string{"test"})
	assert.Nil(t, err)
	v, err = c.Verify(time.Now(), caPool)
	assert.False(t, v)
	assert.EqualError(t, err, "certificate contained a subnet assignment outside the limitations of the signing ca: 10.0.1.0/15")

	// ip is within the network but mask is outside reversed order of above
	cIp1 = &net.IPNet{IP: net.ParseIP("192.168.0.1"), Mask: []byte{255, 255, 255, 0}}
	cIp2 = &net.IPNet{IP: net.ParseIP("10.0.1.0"), Mask: []byte{255, 254, 0, 0}}
	c, _, _, err = newTestCert(ca, caKey, time.Now(), time.Now().Add(5*time.Minute), []*net.IPNet{}, []*net.IPNet{cIp1, cIp2}, []string{"test"})
	assert.Nil(t, err)
	v, err = c.Verify(time.Now(), caPool)
	assert.False(t, v)
	assert.EqualError(t, err, "certificate contained a subnet assignment outside the limitations of the signing ca: 10.0.1.0/15")

	// ip and mask are within the network
	cIp1 = &net.IPNet{IP: net.ParseIP("10.0.1.0"), Mask: []byte{255, 255, 0, 0}}
	cIp2 = &net.IPNet{IP: net.ParseIP("192.168.0.1"), Mask: []byte{255, 255, 255, 128}}
	c, _, _, err = newTestCert(ca, caKey, time.Now(), time.Now().Add(5*time.Minute), []*net.IPNet{}, []*net.IPNet{cIp1, cIp2}, []string{"test"})
	assert.Nil(t, err)
	v, err = c.Verify(time.Now(), caPool)
	assert.True(t, v)
	assert.Nil(t, err)

	// Exact matches
	c, _, _, err = newTestCert(ca, caKey, time.Now(), time.Now().Add(5*time.Minute), []*net.IPNet{}, []*net.IPNet{caIp1, caIp2}, []string{"test"})
	assert.Nil(t, err)
	v, err = c.Verify(time.Now(), caPool)
	assert.True(t, v)
	assert.Nil(t, err)

	// Exact matches reversed
	c, _, _, err = newTestCert(ca, caKey, time.Now(), time.Now().Add(5*time.Minute), []*net.IPNet{}, []*net.IPNet{caIp2, caIp1}, []string{"test"})
	assert.Nil(t, err)
	v, err = c.Verify(time.Now(), caPool)
	assert.True(t, v)
	assert.Nil(t, err)

	// Exact matches reversed with just 1
	c, _, _, err = newTestCert(ca, caKey, time.Now(), time.Now().Add(5*time.Minute), []*net.IPNet{}, []*net.IPNet{caIp1}, []string{"test"})
	assert.Nil(t, err)
	v, err = c.Verify(time.Now(), caPool)
	assert.True(t, v)
	assert.Nil(t, err)
}

func TestNebulaCertificate_VerifyPrivateKey(t *testing.T) {
	ca, _, caKey, err := newTestCaCert(time.Time{}, time.Time{}, []*net.IPNet{}, []*net.IPNet{}, []string{})
	assert.Nil(t, err)
	err = ca.VerifyPrivateKey(Curve_CURVE25519, caKey)
	assert.Nil(t, err)

	_, _, caKey2, err := newTestCaCert(time.Time{}, time.Time{}, []*net.IPNet{}, []*net.IPNet{}, []string{})
	assert.Nil(t, err)
	err = ca.VerifyPrivateKey(Curve_CURVE25519, caKey2)
	assert.NotNil(t, err)

	c, _, priv, err := newTestCert(ca, caKey, time.Time{}, time.Time{}, []*net.IPNet{}, []*net.IPNet{}, []string{})
	err = c.VerifyPrivateKey(Curve_CURVE25519, priv)
	assert.Nil(t, err)

	_, priv2 := x25519Keypair()
	err = c.VerifyPrivateKey(Curve_CURVE25519, priv2)
	assert.NotNil(t, err)
}

func TestNebulaCertificate_VerifyPrivateKeyP256(t *testing.T) {
	ca, _, caKey, err := newTestCaCertP256(time.Time{}, time.Time{}, []*net.IPNet{}, []*net.IPNet{}, []string{})
	assert.Nil(t, err)
	err = ca.VerifyPrivateKey(Curve_P256, caKey)
	assert.Nil(t, err)

	_, _, caKey2, err := newTestCaCertP256(time.Time{}, time.Time{}, []*net.IPNet{}, []*net.IPNet{}, []string{})
	assert.Nil(t, err)
	err = ca.VerifyPrivateKey(Curve_P256, caKey2)
	assert.NotNil(t, err)

	c, _, priv, err := newTestCert(ca, caKey, time.Time{}, time.Time{}, []*net.IPNet{}, []*net.IPNet{}, []string{})
	err = c.VerifyPrivateKey(Curve_P256, priv)
	assert.Nil(t, err)

	_, priv2 := p256Keypair()
	err = c.VerifyPrivateKey(Curve_P256, priv2)
	assert.NotNil(t, err)
}

func TestNewCAPoolFromBytes(t *testing.T) {
	noNewLines := `
# Current provisional, Remove once everything moves over to the real root.
-----BEGIN NEBULA CERTIFICATE-----
CkAKDm5lYnVsYSByb290IGNhKJfap9AFMJfg1+YGOiCUQGByMuNRhIlQBOyzXWbL
vcKBwDhov900phEfJ5DN3kABEkDCq5R8qBiu8sl54yVfgRcQXEDt3cHr8UTSLszv
bzBEr00kERQxxTzTsH8cpYEgRoipvmExvg8WP8NdAJEYJosB
-----END NEBULA CERTIFICATE-----
# root-ca01
-----BEGIN NEBULA CERTIFICATE-----
CkMKEW5lYnVsYSByb290IGNhIDAxKJL2u9EFMJL86+cGOiDPXMH4oU6HZTk/CqTG
BVG+oJpAoqokUBbI4U0N8CSfpUABEkB/Pm5A2xyH/nc8mg/wvGUWG3pZ7nHzaDMf
8/phAUt+FLzqTECzQKisYswKvE3pl9mbEYKbOdIHrxdIp95mo4sF
-----END NEBULA CERTIFICATE-----
`

	withNewLines := `
# Current provisional, Remove once everything moves over to the real root.

-----BEGIN NEBULA CERTIFICATE-----
CkAKDm5lYnVsYSByb290IGNhKJfap9AFMJfg1+YGOiCUQGByMuNRhIlQBOyzXWbL
vcKBwDhov900phEfJ5DN3kABEkDCq5R8qBiu8sl54yVfgRcQXEDt3cHr8UTSLszv
bzBEr00kERQxxTzTsH8cpYEgRoipvmExvg8WP8NdAJEYJosB
-----END NEBULA CERTIFICATE-----

# root-ca01


-----BEGIN NEBULA CERTIFICATE-----
CkMKEW5lYnVsYSByb290IGNhIDAxKJL2u9EFMJL86+cGOiDPXMH4oU6HZTk/CqTG
BVG+oJpAoqokUBbI4U0N8CSfpUABEkB/Pm5A2xyH/nc8mg/wvGUWG3pZ7nHzaDMf
8/phAUt+FLzqTECzQKisYswKvE3pl9mbEYKbOdIHrxdIp95mo4sF
-----END NEBULA CERTIFICATE-----

`

	expired := `
# expired certificate
-----BEGIN NEBULA CERTIFICATE-----
CjkKB2V4cGlyZWQouPmWjQYwufmWjQY6ILCRaoCkJlqHgv5jfDN4lzLHBvDzaQm4
vZxfu144hmgjQAESQG4qlnZi8DncvD/LDZnLgJHOaX1DWCHHEh59epVsC+BNgTie
WH1M9n4O7cFtGlM6sJJOS+rCVVEJ3ABS7+MPdQs=
-----END NEBULA CERTIFICATE-----
`

	p256 := `
# p256 certificate
-----BEGIN NEBULA CERTIFICATE-----
CmYKEG5lYnVsYSBQMjU2IHRlc3Qo4s+7mgYw4tXrsAc6QQRkaW2jFmllYvN4+/k2
6tctO9sPT3jOx8ES6M1nIqOhpTmZeabF/4rELDqPV4aH5jfJut798DUXql0FlF8H
76gvQAGgBgESRzBFAiEAib0/te6eMiZOKD8gdDeloMTS0wGuX2t0C7TFdUhAQzgC
IBNWYMep3ysx9zCgknfG5dKtwGTaqF++BWKDYdyl34KX
-----END NEBULA CERTIFICATE-----
`

	rootCA := NebulaCertificate{
		Details: NebulaCertificateDetails{
			Name: "nebula root ca",
		},
	}

	rootCA01 := NebulaCertificate{
		Details: NebulaCertificateDetails{
			Name: "nebula root ca 01",
		},
	}

	rootCAP256 := NebulaCertificate{
		Details: NebulaCertificateDetails{
			Name: "nebula P256 test",
		},
	}

	p, err := NewCAPoolFromBytes([]byte(noNewLines))
	assert.Nil(t, err)
	assert.Equal(t, p.CAs[string("c9bfaf7ce8e84b2eeda2e27b469f4b9617bde192efd214b68891ecda6ed49522")].Details.Name, rootCA.Details.Name)
	assert.Equal(t, p.CAs[string("5c9c3f23e7ee7fe97637cbd3a0a5b854154d1d9aaaf7b566a51f4a88f76b64cd")].Details.Name, rootCA01.Details.Name)

	pp, err := NewCAPoolFromBytes([]byte(withNewLines))
	assert.Nil(t, err)
	assert.Equal(t, pp.CAs[string("c9bfaf7ce8e84b2eeda2e27b469f4b9617bde192efd214b68891ecda6ed49522")].Details.Name, rootCA.Details.Name)
	assert.Equal(t, pp.CAs[string("5c9c3f23e7ee7fe97637cbd3a0a5b854154d1d9aaaf7b566a51f4a88f76b64cd")].Details.Name, rootCA01.Details.Name)

	// expired cert, no valid certs
	ppp, err := NewCAPoolFromBytes([]byte(expired))
	assert.Equal(t, ErrExpired, err)
	assert.Equal(t, ppp.CAs[string("152070be6bb19bc9e3bde4c2f0e7d8f4ff5448b4c9856b8eccb314fade0229b0")].Details.Name, "expired")

	// expired cert, with valid certs
	pppp, err := NewCAPoolFromBytes(append([]byte(expired), noNewLines...))
	assert.Equal(t, ErrExpired, err)
	assert.Equal(t, pppp.CAs[string("c9bfaf7ce8e84b2eeda2e27b469f4b9617bde192efd214b68891ecda6ed49522")].Details.Name, rootCA.Details.Name)
	assert.Equal(t, pppp.CAs[string("5c9c3f23e7ee7fe97637cbd3a0a5b854154d1d9aaaf7b566a51f4a88f76b64cd")].Details.Name, rootCA01.Details.Name)
	assert.Equal(t, pppp.CAs[string("152070be6bb19bc9e3bde4c2f0e7d8f4ff5448b4c9856b8eccb314fade0229b0")].Details.Name, "expired")
	assert.Equal(t, len(pppp.CAs), 3)

	ppppp, err := NewCAPoolFromBytes([]byte(p256))
	assert.Nil(t, err)
	assert.Equal(t, ppppp.CAs[string("a7938893ec8c4ef769b06d7f425e5e46f7a7f5ffa49c3bcf4a86b608caba9159")].Details.Name, rootCAP256.Details.Name)
	assert.Equal(t, len(ppppp.CAs), 1)
}

func appendByteSlices(b ...[]byte) []byte {
	retSlice := []byte{}
	for _, v := range b {
		retSlice = append(retSlice, v...)
	}
	return retSlice
}

func TestUnmrshalCertPEM(t *testing.T) {
	goodCert := []byte(`
# A good cert
-----BEGIN NEBULA CERTIFICATE-----
CkAKDm5lYnVsYSByb290IGNhKJfap9AFMJfg1+YGOiCUQGByMuNRhIlQBOyzXWbL
vcKBwDhov900phEfJ5DN3kABEkDCq5R8qBiu8sl54yVfgRcQXEDt3cHr8UTSLszv
bzBEr00kERQxxTzTsH8cpYEgRoipvmExvg8WP8NdAJEYJosB
-----END NEBULA CERTIFICATE-----
`)
	badBanner := []byte(`# A bad banner
-----BEGIN NOT A NEBULA CERTIFICATE-----
CkAKDm5lYnVsYSByb290IGNhKJfap9AFMJfg1+YGOiCUQGByMuNRhIlQBOyzXWbL
vcKBwDhov900phEfJ5DN3kABEkDCq5R8qBiu8sl54yVfgRcQXEDt3cHr8UTSLszv
bzBEr00kERQxxTzTsH8cpYEgRoipvmExvg8WP8NdAJEYJosB
-----END NOT A NEBULA CERTIFICATE-----
`)
	invalidPem := []byte(`# Not a valid PEM format
-BEGIN NEBULA CERTIFICATE-----
CkAKDm5lYnVsYSByb290IGNhKJfap9AFMJfg1+YGOiCUQGByMuNRhIlQBOyzXWbL
vcKBwDhov900phEfJ5DN3kABEkDCq5R8qBiu8sl54yVfgRcQXEDt3cHr8UTSLszv
bzBEr00kERQxxTzTsH8cpYEgRoipvmExvg8WP8NdAJEYJosB
-END NEBULA CERTIFICATE----`)

	certBundle := appendByteSlices(goodCert, badBanner, invalidPem)

	// Success test case
	cert, rest, err := UnmarshalNebulaCertificateFromPEM(certBundle)
	assert.NotNil(t, cert)
	assert.Equal(t, rest, append(badBanner, invalidPem...))
	assert.Nil(t, err)

	// Fail due to invalid banner.
	cert, rest, err = UnmarshalNebulaCertificateFromPEM(rest)
	assert.Nil(t, cert)
	assert.Equal(t, rest, invalidPem)
	assert.EqualError(t, err, "bytes did not contain a proper nebula certificate banner")

	// Fail due to ivalid PEM format, because
	// it's missing the requisite pre-encapsulation boundary.
	cert, rest, err = UnmarshalNebulaCertificateFromPEM(rest)
	assert.Nil(t, cert)
	assert.Equal(t, rest, invalidPem)
	assert.EqualError(t, err, "input did not contain a valid PEM encoded block")
}

func TestUnmarshalSigningPrivateKey(t *testing.T) {
	privKey := []byte(`# A good key
-----BEGIN NEBULA ED25519 PRIVATE KEY-----
AAAAAAAAAAAAAAAAAAAAAAAAAAAAAAAAAAAAAAAAAAAAAAAAAAAAAAAAAAAAAAAAAAAAAAAAAAAAAAAAAAAAAA==
-----END NEBULA ED25519 PRIVATE KEY-----
`)
	privP256Key := []byte(`# A good key
-----BEGIN NEBULA ECDSA P256 PRIVATE KEY-----
AAAAAAAAAAAAAAAAAAAAAAAAAAAAAAAAAAAAAAAAAAA=
-----END NEBULA ECDSA P256 PRIVATE KEY-----
`)
	shortKey := []byte(`# A short key
-----BEGIN NEBULA ED25519 PRIVATE KEY-----
AAAAAAAAAAAAAAAAAAAAAAAAAAAAAAAAAAAAAAAAAAAAAAAAAAAAAAAAAAAAAAAAAAAAAAAAAAAAAAAAAAAA
-----END NEBULA ED25519 PRIVATE KEY-----
`)
	invalidBanner := []byte(`# Invalid banner
-----BEGIN NOT A NEBULA PRIVATE KEY-----
AAAAAAAAAAAAAAAAAAAAAAAAAAAAAAAAAAAAAAAAAAAAAAAAAAAAAAAAAAAAAAAAAAAAAAAAAAAAAAAAAAAAAA==
-----END NOT A NEBULA PRIVATE KEY-----
`)
	invalidPem := []byte(`# Not a valid PEM format
-BEGIN NEBULA ED25519 PRIVATE KEY-----
AAAAAAAAAAAAAAAAAAAAAAAAAAAAAAAAAAAAAAAAAAAAAAAAAAAAAAAAAAAAAAAAAAAAAAAAAAAAAAAAAAAAAA==
-END NEBULA ED25519 PRIVATE KEY-----`)

	keyBundle := appendByteSlices(privKey, privP256Key, shortKey, invalidBanner, invalidPem)

	// Success test case
	k, rest, curve, err := UnmarshalSigningPrivateKey(keyBundle)
	assert.Len(t, k, 64)
	assert.Equal(t, rest, appendByteSlices(privP256Key, shortKey, invalidBanner, invalidPem))
	assert.Equal(t, Curve_CURVE25519, curve)
	assert.Nil(t, err)

	// Success test case
	k, rest, curve, err = UnmarshalSigningPrivateKey(rest)
	assert.Len(t, k, 32)
	assert.Equal(t, rest, appendByteSlices(shortKey, invalidBanner, invalidPem))
	assert.Equal(t, Curve_P256, curve)
	assert.Nil(t, err)

	// Fail due to short key
	k, rest, curve, err = UnmarshalSigningPrivateKey(rest)
	assert.Nil(t, k)
	assert.Equal(t, rest, appendByteSlices(invalidBanner, invalidPem))
	assert.EqualError(t, err, "key was not 64 bytes, is invalid Ed25519 private key")

	// Fail due to invalid banner
	k, rest, curve, err = UnmarshalSigningPrivateKey(rest)
	assert.Nil(t, k)
	assert.Equal(t, rest, invalidPem)
	assert.EqualError(t, err, "bytes did not contain a proper nebula Ed25519/ECDSA private key banner")

	// Fail due to ivalid PEM format, because
	// it's missing the requisite pre-encapsulation boundary.
	k, rest, curve, err = UnmarshalSigningPrivateKey(rest)
	assert.Nil(t, k)
	assert.Equal(t, rest, invalidPem)
	assert.EqualError(t, err, "input did not contain a valid PEM encoded block")
}

<<<<<<< HEAD
func TestUnmarshalPrivateKey(t *testing.T) {
=======
func TestDecryptAndUnmarshalEd25519PrivateKey(t *testing.T) {
	passphrase := []byte("DO NOT USE THIS KEY")
	privKey := []byte(`# A good key
-----BEGIN NEBULA ED25519 ENCRYPTED PRIVATE KEY-----
CjwKC0FFUy0yNTYtR0NNEi0IExCAgIABGAEgBCognnjujd67Vsv99p22wfAjQaDT
oCMW1mdjkU3gACKNW4MSXOWR9Sts4C81yk1RUku2gvGKs3TB9LYoklLsIizSYOLl
+Vs//O1T0I1Xbml2XBAROsb/VSoDln/6LMqR4B6fn6B3GOsLBBqRI8daDl9lRMPB
qrlJ69wer3ZUHFXA
-----END NEBULA ED25519 ENCRYPTED PRIVATE KEY-----
`)
	shortKey := []byte(`# A key which, once decrypted, is too short
-----BEGIN NEBULA ED25519 ENCRYPTED PRIVATE KEY-----
CjwKC0FFUy0yNTYtR0NNEi0IExCAgIABGAEgBCoga5h8owMEBWRSMMJKzuUvWce7
k0qlBkQmCxiuLh80MuASW70YcKt8jeEIS2axo2V6zAKA9TSMcCsJW1kDDXEtL/xe
GLF5T7sDl5COp4LU3pGxpV+KoeQ/S3gQCAAcnaOtnJQX+aSDnbO3jCHyP7U9CHbs
rQr3bdH3Oy/WiYU=
-----END NEBULA ED25519 ENCRYPTED PRIVATE KEY-----
`)
	invalidBanner := []byte(`# Invalid banner (not encrypted)
-----BEGIN NEBULA ED25519 PRIVATE KEY-----
bWRp2CTVFhW9HD/qCd28ltDgK3w8VXSeaEYczDWos8sMUBqDb9jP3+NYwcS4lURG
XgLvodMXZJuaFPssp+WwtA==
-----END NEBULA ED25519 PRIVATE KEY-----
`)
	invalidPem := []byte(`# Not a valid PEM format
-BEGIN NEBULA ED25519 ENCRYPTED PRIVATE KEY-----
CjwKC0FFUy0yNTYtR0NNEi0IExCAgIABGAEgBCognnjujd67Vsv99p22wfAjQaDT
oCMW1mdjkU3gACKNW4MSXOWR9Sts4C81yk1RUku2gvGKs3TB9LYoklLsIizSYOLl
+Vs//O1T0I1Xbml2XBAROsb/VSoDln/6LMqR4B6fn6B3GOsLBBqRI8daDl9lRMPB
qrlJ69wer3ZUHFXA
-END NEBULA ED25519 ENCRYPTED PRIVATE KEY-----
`)

	keyBundle := appendByteSlices(privKey, shortKey, invalidBanner, invalidPem)

	// Success test case
	k, rest, err := DecryptAndUnmarshalEd25519PrivateKey(passphrase, keyBundle)
	assert.Nil(t, err)
	assert.Len(t, k, 64)
	assert.Equal(t, rest, appendByteSlices(shortKey, invalidBanner, invalidPem))

	// Fail due to short key
	k, rest, err = DecryptAndUnmarshalEd25519PrivateKey(passphrase, rest)
	assert.EqualError(t, err, "key was not 64 bytes, is invalid ed25519 private key")
	assert.Nil(t, k)
	assert.Equal(t, rest, appendByteSlices(invalidBanner, invalidPem))

	// Fail due to invalid banner
	k, rest, err = DecryptAndUnmarshalEd25519PrivateKey(passphrase, rest)
	assert.EqualError(t, err, "bytes did not contain a proper nebula encrypted Ed25519 private key banner")
	assert.Nil(t, k)
	assert.Equal(t, rest, invalidPem)

	// Fail due to ivalid PEM format, because
	// it's missing the requisite pre-encapsulation boundary.
	k, rest, err = DecryptAndUnmarshalEd25519PrivateKey(passphrase, rest)
	assert.EqualError(t, err, "input did not contain a valid PEM encoded block")
	assert.Nil(t, k)
	assert.Equal(t, rest, invalidPem)

	// Fail due to invalid passphrase
	k, rest, err = DecryptAndUnmarshalEd25519PrivateKey([]byte("invalid passphrase"), privKey)
	assert.EqualError(t, err, "invalid passphrase or corrupt private key")
	assert.Nil(t, k)
	assert.Equal(t, rest, []byte{})
}

func TestEncryptAndMarshalEd25519PrivateKey(t *testing.T) {
	// Having proved that decryption works correctly above, we can test the
	// encryption function produces a value which can be decrypted
	passphrase := []byte("passphrase")
	bytes := []byte("AAAAAAAAAAAAAAAAAAAAAAAAAAAAAAAAAAAAAAAAAAAAAAAAAAAAAAAAAAAAAAAA")
	kdfParams := NewArgon2Parameters(64*1024, 4, 3)
	key, err := EncryptAndMarshalEd25519PrivateKey(bytes, passphrase, kdfParams)
	assert.Nil(t, err)

	// Verify the "key" can be decrypted successfully
	k, rest, err := DecryptAndUnmarshalEd25519PrivateKey(passphrase, key)
	assert.Len(t, k, 64)
	assert.Equal(t, rest, []byte{})
	assert.Nil(t, err)

	// EncryptAndMarshalEd25519PrivateKey does not create any errors itself
}

func TestUnmarshalX25519PrivateKey(t *testing.T) {
>>>>>>> 6685856b
	privKey := []byte(`# A good key
-----BEGIN NEBULA X25519 PRIVATE KEY-----
AAAAAAAAAAAAAAAAAAAAAAAAAAAAAAAAAAAAAAAAAAA=
-----END NEBULA X25519 PRIVATE KEY-----
`)
	privP256Key := []byte(`# A good key
-----BEGIN NEBULA P256 PRIVATE KEY-----
AAAAAAAAAAAAAAAAAAAAAAAAAAAAAAAAAAAAAAAAAAA=
-----END NEBULA P256 PRIVATE KEY-----
`)
	shortKey := []byte(`# A short key
-----BEGIN NEBULA X25519 PRIVATE KEY-----
AAAAAAAAAAAAAAAAAAAAAAAAAAAAAAAAAAAAAAAAAA==
-----END NEBULA X25519 PRIVATE KEY-----
`)
	invalidBanner := []byte(`# Invalid banner
-----BEGIN NOT A NEBULA PRIVATE KEY-----
AAAAAAAAAAAAAAAAAAAAAAAAAAAAAAAAAAAAAAAAAAA=
-----END NOT A NEBULA PRIVATE KEY-----
`)
	invalidPem := []byte(`# Not a valid PEM format
-BEGIN NEBULA X25519 PRIVATE KEY-----
AAAAAAAAAAAAAAAAAAAAAAAAAAAAAAAAAAAAAAAAAAA=
-END NEBULA X25519 PRIVATE KEY-----`)

	keyBundle := appendByteSlices(privKey, privP256Key, shortKey, invalidBanner, invalidPem)

	// Success test case
	k, rest, curve, err := UnmarshalPrivateKey(keyBundle)
	assert.Len(t, k, 32)
	assert.Equal(t, rest, appendByteSlices(privP256Key, shortKey, invalidBanner, invalidPem))
	assert.Equal(t, Curve_CURVE25519, curve)
	assert.Nil(t, err)

	// Success test case
	k, rest, curve, err = UnmarshalPrivateKey(rest)
	assert.Len(t, k, 32)
	assert.Equal(t, rest, appendByteSlices(shortKey, invalidBanner, invalidPem))
	assert.Equal(t, Curve_P256, curve)
	assert.Nil(t, err)

	// Fail due to short key
	k, rest, curve, err = UnmarshalPrivateKey(rest)
	assert.Nil(t, k)
	assert.Equal(t, rest, appendByteSlices(invalidBanner, invalidPem))
	assert.EqualError(t, err, "key was not 32 bytes, is invalid CURVE25519 private key")

	// Fail due to invalid banner
	k, rest, curve, err = UnmarshalPrivateKey(rest)
	assert.Nil(t, k)
	assert.Equal(t, rest, invalidPem)
	assert.EqualError(t, err, "bytes did not contain a proper nebula private key banner")

	// Fail due to ivalid PEM format, because
	// it's missing the requisite pre-encapsulation boundary.
	k, rest, curve, err = UnmarshalPrivateKey(rest)
	assert.Nil(t, k)
	assert.Equal(t, rest, invalidPem)
	assert.EqualError(t, err, "input did not contain a valid PEM encoded block")
}

func TestUnmarshalEd25519PublicKey(t *testing.T) {
	pubKey := []byte(`# A good key
-----BEGIN NEBULA ED25519 PUBLIC KEY-----
AAAAAAAAAAAAAAAAAAAAAAAAAAAAAAAAAAAAAAAAAAA=
-----END NEBULA ED25519 PUBLIC KEY-----
`)
	shortKey := []byte(`# A short key
-----BEGIN NEBULA ED25519 PUBLIC KEY-----
AAAAAAAAAAAAAAAAAAAAAAAAAAAAAAAAAAAAAAAAAA==
-----END NEBULA ED25519 PUBLIC KEY-----
`)
	invalidBanner := []byte(`# Invalid banner
-----BEGIN NOT A NEBULA PUBLIC KEY-----
AAAAAAAAAAAAAAAAAAAAAAAAAAAAAAAAAAAAAAAAAAA=
-----END NOT A NEBULA PUBLIC KEY-----
`)
	invalidPem := []byte(`# Not a valid PEM format
-BEGIN NEBULA ED25519 PUBLIC KEY-----
AAAAAAAAAAAAAAAAAAAAAAAAAAAAAAAAAAAAAAAAAAA=
-END NEBULA ED25519 PUBLIC KEY-----`)

	keyBundle := appendByteSlices(pubKey, shortKey, invalidBanner, invalidPem)

	// Success test case
	k, rest, err := UnmarshalEd25519PublicKey(keyBundle)
	assert.Equal(t, len(k), 32)
	assert.Nil(t, err)
	assert.Equal(t, rest, appendByteSlices(shortKey, invalidBanner, invalidPem))

	// Fail due to short key
	k, rest, err = UnmarshalEd25519PublicKey(rest)
	assert.Nil(t, k)
	assert.Equal(t, rest, appendByteSlices(invalidBanner, invalidPem))
	assert.EqualError(t, err, "key was not 32 bytes, is invalid ed25519 public key")

	// Fail due to invalid banner
	k, rest, err = UnmarshalEd25519PublicKey(rest)
	assert.Nil(t, k)
	assert.EqualError(t, err, "bytes did not contain a proper nebula Ed25519 public key banner")
	assert.Equal(t, rest, invalidPem)

	// Fail due to ivalid PEM format, because
	// it's missing the requisite pre-encapsulation boundary.
	k, rest, err = UnmarshalEd25519PublicKey(rest)
	assert.Nil(t, k)
	assert.Equal(t, rest, invalidPem)
	assert.EqualError(t, err, "input did not contain a valid PEM encoded block")
}

func TestUnmarshalX25519PublicKey(t *testing.T) {
	pubKey := []byte(`# A good key
-----BEGIN NEBULA X25519 PUBLIC KEY-----
AAAAAAAAAAAAAAAAAAAAAAAAAAAAAAAAAAAAAAAAAAA=
-----END NEBULA X25519 PUBLIC KEY-----
`)
	pubP256Key := []byte(`# A good key
-----BEGIN NEBULA P256 PUBLIC KEY-----
AAAAAAAAAAAAAAAAAAAAAAAAAAAAAAAAAAAAAAAAAAAAAAAAAAAAAAAAAAAAAAAA
AAAAAAAAAAAAAAAAAAAAAAA=
-----END NEBULA P256 PUBLIC KEY-----
`)
	shortKey := []byte(`# A short key
-----BEGIN NEBULA X25519 PUBLIC KEY-----
AAAAAAAAAAAAAAAAAAAAAAAAAAAAAAAAAAAAAAAAAA==
-----END NEBULA X25519 PUBLIC KEY-----
`)
	invalidBanner := []byte(`# Invalid banner
-----BEGIN NOT A NEBULA PUBLIC KEY-----
AAAAAAAAAAAAAAAAAAAAAAAAAAAAAAAAAAAAAAAAAAA=
-----END NOT A NEBULA PUBLIC KEY-----
`)
	invalidPem := []byte(`# Not a valid PEM format
-BEGIN NEBULA X25519 PUBLIC KEY-----
AAAAAAAAAAAAAAAAAAAAAAAAAAAAAAAAAAAAAAAAAAA=
-END NEBULA X25519 PUBLIC KEY-----`)

	keyBundle := appendByteSlices(pubKey, pubP256Key, shortKey, invalidBanner, invalidPem)

	// Success test case
	k, rest, curve, err := UnmarshalPublicKey(keyBundle)
	assert.Equal(t, len(k), 32)
	assert.Nil(t, err)
	assert.Equal(t, rest, appendByteSlices(pubP256Key, shortKey, invalidBanner, invalidPem))
	assert.Equal(t, Curve_CURVE25519, curve)

	// Success test case
	k, rest, curve, err = UnmarshalPublicKey(rest)
	assert.Equal(t, len(k), 65)
	assert.Nil(t, err)
	assert.Equal(t, rest, appendByteSlices(shortKey, invalidBanner, invalidPem))
	assert.Equal(t, Curve_P256, curve)

	// Fail due to short key
	k, rest, curve, err = UnmarshalPublicKey(rest)
	assert.Nil(t, k)
	assert.Equal(t, rest, appendByteSlices(invalidBanner, invalidPem))
	assert.EqualError(t, err, "key was not 32 bytes, is invalid CURVE25519 public key")

	// Fail due to invalid banner
	k, rest, curve, err = UnmarshalPublicKey(rest)
	assert.Nil(t, k)
	assert.EqualError(t, err, "bytes did not contain a proper nebula public key banner")
	assert.Equal(t, rest, invalidPem)

	// Fail due to ivalid PEM format, because
	// it's missing the requisite pre-encapsulation boundary.
	k, rest, curve, err = UnmarshalPublicKey(rest)
	assert.Nil(t, k)
	assert.Equal(t, rest, invalidPem)
	assert.EqualError(t, err, "input did not contain a valid PEM encoded block")
}

// Ensure that upgrading the protobuf library does not change how certificates
// are marshalled, since this would break signature verification
func TestMarshalingNebulaCertificateConsistency(t *testing.T) {
	before := time.Date(2009, time.November, 10, 23, 0, 0, 0, time.UTC)
	after := time.Date(2017, time.January, 18, 28, 40, 0, 0, time.UTC)
	pubKey := []byte("1234567890abcedfghij1234567890ab")

	nc := NebulaCertificate{
		Details: NebulaCertificateDetails{
			Name: "testing",
			Ips: []*net.IPNet{
				{IP: net.ParseIP("10.1.1.1"), Mask: net.IPMask(net.ParseIP("255.255.255.0"))},
				{IP: net.ParseIP("10.1.1.2"), Mask: net.IPMask(net.ParseIP("255.255.0.0"))},
				{IP: net.ParseIP("10.1.1.3"), Mask: net.IPMask(net.ParseIP("255.0.255.0"))},
			},
			Subnets: []*net.IPNet{
				{IP: net.ParseIP("9.1.1.1"), Mask: net.IPMask(net.ParseIP("255.0.255.0"))},
				{IP: net.ParseIP("9.1.1.2"), Mask: net.IPMask(net.ParseIP("255.255.255.0"))},
				{IP: net.ParseIP("9.1.1.3"), Mask: net.IPMask(net.ParseIP("255.255.0.0"))},
			},
			Groups:    []string{"test-group1", "test-group2", "test-group3"},
			NotBefore: before,
			NotAfter:  after,
			PublicKey: pubKey,
			IsCA:      false,
			Issuer:    "1234567890abcedfghij1234567890ab",
		},
		Signature: []byte("1234567890abcedfghij1234567890ab"),
	}

	b, err := nc.Marshal()
	assert.Nil(t, err)
	//t.Log("Cert size:", len(b))
	assert.Equal(t, "0aa2010a0774657374696e67121b8182845080feffff0f828284508080fcff0f8382845080fe83f80f1a1b8182844880fe83f80f8282844880feffff0f838284488080fcff0f220b746573742d67726f757031220b746573742d67726f757032220b746573742d67726f75703328f0e0e7d70430a08681c4053a20313233343536373839306162636564666768696a3132333435363738393061624a081234567890abcedf1220313233343536373839306162636564666768696a313233343536373839306162", fmt.Sprintf("%x", b))

	b, err = proto.Marshal(nc.getRawDetails())
	assert.Nil(t, err)
	//t.Log("Raw cert size:", len(b))
	assert.Equal(t, "0a0774657374696e67121b8182845080feffff0f828284508080fcff0f8382845080fe83f80f1a1b8182844880fe83f80f8282844880feffff0f838284488080fcff0f220b746573742d67726f757031220b746573742d67726f757032220b746573742d67726f75703328f0e0e7d70430a08681c4053a20313233343536373839306162636564666768696a3132333435363738393061624a081234567890abcedf", fmt.Sprintf("%x", b))
}

func TestNebulaCertificate_Copy(t *testing.T) {
	ca, _, caKey, err := newTestCaCert(time.Now(), time.Now().Add(10*time.Minute), []*net.IPNet{}, []*net.IPNet{}, []string{})
	assert.Nil(t, err)

	c, _, _, err := newTestCert(ca, caKey, time.Now(), time.Now().Add(5*time.Minute), []*net.IPNet{}, []*net.IPNet{}, []string{})
	assert.Nil(t, err)
	cc := c.Copy()

	test.AssertDeepCopyEqual(t, c, cc)
}

func TestUnmarshalNebulaCertificate(t *testing.T) {
	// Test that we don't panic with an invalid certificate (#332)
	data := []byte("\x98\x00\x00")
	_, err := UnmarshalNebulaCertificate(data)
	assert.EqualError(t, err, "encoded Details was nil")
}

func newTestCaCert(before, after time.Time, ips, subnets []*net.IPNet, groups []string) (*NebulaCertificate, []byte, []byte, error) {
	pub, priv, err := ed25519.GenerateKey(rand.Reader)
	if before.IsZero() {
		before = time.Now().Add(time.Second * -60).Round(time.Second)
	}
	if after.IsZero() {
		after = time.Now().Add(time.Second * 60).Round(time.Second)
	}

	nc := &NebulaCertificate{
		Details: NebulaCertificateDetails{
			Name:           "test ca",
			NotBefore:      time.Unix(before.Unix(), 0),
			NotAfter:       time.Unix(after.Unix(), 0),
			PublicKey:      pub,
			IsCA:           true,
			InvertedGroups: make(map[string]struct{}),
		},
	}

	if len(ips) > 0 {
		nc.Details.Ips = ips
	}

	if len(subnets) > 0 {
		nc.Details.Subnets = subnets
	}

	if len(groups) > 0 {
		nc.Details.Groups = groups
	}

	err = nc.Sign(Curve_CURVE25519, priv)
	if err != nil {
		return nil, nil, nil, err
	}
	return nc, pub, priv, nil
}

func newTestCaCertP256(before, after time.Time, ips, subnets []*net.IPNet, groups []string) (*NebulaCertificate, []byte, []byte, error) {
	priv, err := ecdsa.GenerateKey(elliptic.P256(), rand.Reader)
	pub := elliptic.Marshal(elliptic.P256(), priv.PublicKey.X, priv.PublicKey.Y)
	rawPriv := priv.D.FillBytes(make([]byte, 32))

	if before.IsZero() {
		before = time.Now().Add(time.Second * -60).Round(time.Second)
	}
	if after.IsZero() {
		after = time.Now().Add(time.Second * 60).Round(time.Second)
	}

	nc := &NebulaCertificate{
		Details: NebulaCertificateDetails{
			Name:           "test ca",
			NotBefore:      time.Unix(before.Unix(), 0),
			NotAfter:       time.Unix(after.Unix(), 0),
			PublicKey:      pub,
			IsCA:           true,
			Curve:          Curve_P256,
			InvertedGroups: make(map[string]struct{}),
		},
	}

	if len(ips) > 0 {
		nc.Details.Ips = ips
	}

	if len(subnets) > 0 {
		nc.Details.Subnets = subnets
	}

	if len(groups) > 0 {
		nc.Details.Groups = groups
	}

	err = nc.Sign(Curve_P256, rawPriv)
	if err != nil {
		return nil, nil, nil, err
	}
	return nc, pub, rawPriv, nil
}

func newTestCert(ca *NebulaCertificate, key []byte, before, after time.Time, ips, subnets []*net.IPNet, groups []string) (*NebulaCertificate, []byte, []byte, error) {
	issuer, err := ca.Sha256Sum()
	if err != nil {
		return nil, nil, nil, err
	}

	if before.IsZero() {
		before = time.Now().Add(time.Second * -60).Round(time.Second)
	}
	if after.IsZero() {
		after = time.Now().Add(time.Second * 60).Round(time.Second)
	}

	if len(groups) == 0 {
		groups = []string{"test-group1", "test-group2", "test-group3"}
	}

	if len(ips) == 0 {
		ips = []*net.IPNet{
			{IP: net.ParseIP("10.1.1.1").To4(), Mask: net.IPMask(net.ParseIP("255.255.255.0").To4())},
			{IP: net.ParseIP("10.1.1.2").To4(), Mask: net.IPMask(net.ParseIP("255.255.0.0").To4())},
			{IP: net.ParseIP("10.1.1.3").To4(), Mask: net.IPMask(net.ParseIP("255.0.255.0").To4())},
		}
	}

	if len(subnets) == 0 {
		subnets = []*net.IPNet{
			{IP: net.ParseIP("9.1.1.1").To4(), Mask: net.IPMask(net.ParseIP("255.0.255.0").To4())},
			{IP: net.ParseIP("9.1.1.2").To4(), Mask: net.IPMask(net.ParseIP("255.255.255.0").To4())},
			{IP: net.ParseIP("9.1.1.3").To4(), Mask: net.IPMask(net.ParseIP("255.255.0.0").To4())},
		}
	}

	var pub, rawPriv []byte

	switch ca.Details.Curve {
	case Curve_CURVE25519:
		pub, rawPriv = x25519Keypair()
	case Curve_P256:
		pub, rawPriv = p256Keypair()
	default:
		return nil, nil, nil, fmt.Errorf("unknown curve: %v", ca.Details.Curve)
	}

	nc := &NebulaCertificate{
		Details: NebulaCertificateDetails{
			Name:           "testing",
			Ips:            ips,
			Subnets:        subnets,
			Groups:         groups,
			NotBefore:      time.Unix(before.Unix(), 0),
			NotAfter:       time.Unix(after.Unix(), 0),
			PublicKey:      pub,
			IsCA:           false,
			Curve:          ca.Details.Curve,
			Issuer:         issuer,
			InvertedGroups: make(map[string]struct{}),
		},
	}

	err = nc.Sign(ca.Details.Curve, key)
	if err != nil {
		return nil, nil, nil, err
	}

	return nc, pub, rawPriv, nil
}

func x25519Keypair() ([]byte, []byte) {
	privkey := make([]byte, 32)
	if _, err := io.ReadFull(rand.Reader, privkey); err != nil {
		panic(err)
	}

	pubkey, err := curve25519.X25519(privkey, curve25519.Basepoint)
	if err != nil {
		panic(err)
	}

	return pubkey, privkey
}

func p256Keypair() ([]byte, []byte) {
	privkey, x, y, err := elliptic.GenerateKey(elliptic.P256(), rand.Reader)
	if err != nil {
		panic(err)
	}
	pubkey := elliptic.Marshal(elliptic.P256(), x, y)
	return pubkey, privkey
}<|MERGE_RESOLUTION|>--- conflicted
+++ resolved
@@ -735,10 +735,7 @@
 	assert.EqualError(t, err, "input did not contain a valid PEM encoded block")
 }
 
-<<<<<<< HEAD
-func TestUnmarshalPrivateKey(t *testing.T) {
-=======
-func TestDecryptAndUnmarshalEd25519PrivateKey(t *testing.T) {
+func TestDecryptAndUnmarshalSigningPrivateKey(t *testing.T) {
 	passphrase := []byte("DO NOT USE THIS KEY")
 	privKey := []byte(`# A good key
 -----BEGIN NEBULA ED25519 ENCRYPTED PRIVATE KEY-----
@@ -774,57 +771,58 @@
 	keyBundle := appendByteSlices(privKey, shortKey, invalidBanner, invalidPem)
 
 	// Success test case
-	k, rest, err := DecryptAndUnmarshalEd25519PrivateKey(passphrase, keyBundle)
-	assert.Nil(t, err)
+	curve, k, rest, err := DecryptAndUnmarshalSigningPrivateKey(passphrase, keyBundle)
+	assert.Nil(t, err)
+	assert.Equal(t, Curve_CURVE25519, curve)
 	assert.Len(t, k, 64)
 	assert.Equal(t, rest, appendByteSlices(shortKey, invalidBanner, invalidPem))
 
 	// Fail due to short key
-	k, rest, err = DecryptAndUnmarshalEd25519PrivateKey(passphrase, rest)
+	curve, k, rest, err = DecryptAndUnmarshalSigningPrivateKey(passphrase, rest)
 	assert.EqualError(t, err, "key was not 64 bytes, is invalid ed25519 private key")
 	assert.Nil(t, k)
 	assert.Equal(t, rest, appendByteSlices(invalidBanner, invalidPem))
 
 	// Fail due to invalid banner
-	k, rest, err = DecryptAndUnmarshalEd25519PrivateKey(passphrase, rest)
-	assert.EqualError(t, err, "bytes did not contain a proper nebula encrypted Ed25519 private key banner")
+	curve, k, rest, err = DecryptAndUnmarshalSigningPrivateKey(passphrase, rest)
+	assert.EqualError(t, err, "bytes did not contain a proper nebula encrypted Ed25519/ECDSA private key banner")
 	assert.Nil(t, k)
 	assert.Equal(t, rest, invalidPem)
 
 	// Fail due to ivalid PEM format, because
 	// it's missing the requisite pre-encapsulation boundary.
-	k, rest, err = DecryptAndUnmarshalEd25519PrivateKey(passphrase, rest)
+	curve, k, rest, err = DecryptAndUnmarshalSigningPrivateKey(passphrase, rest)
 	assert.EqualError(t, err, "input did not contain a valid PEM encoded block")
 	assert.Nil(t, k)
 	assert.Equal(t, rest, invalidPem)
 
 	// Fail due to invalid passphrase
-	k, rest, err = DecryptAndUnmarshalEd25519PrivateKey([]byte("invalid passphrase"), privKey)
+	curve, k, rest, err = DecryptAndUnmarshalSigningPrivateKey([]byte("invalid passphrase"), privKey)
 	assert.EqualError(t, err, "invalid passphrase or corrupt private key")
 	assert.Nil(t, k)
 	assert.Equal(t, rest, []byte{})
 }
 
-func TestEncryptAndMarshalEd25519PrivateKey(t *testing.T) {
+func TestEncryptAndMarshalSigningPrivateKey(t *testing.T) {
 	// Having proved that decryption works correctly above, we can test the
 	// encryption function produces a value which can be decrypted
 	passphrase := []byte("passphrase")
 	bytes := []byte("AAAAAAAAAAAAAAAAAAAAAAAAAAAAAAAAAAAAAAAAAAAAAAAAAAAAAAAAAAAAAAAA")
 	kdfParams := NewArgon2Parameters(64*1024, 4, 3)
-	key, err := EncryptAndMarshalEd25519PrivateKey(bytes, passphrase, kdfParams)
+	key, err := EncryptAndMarshalSigningPrivateKey(Curve_CURVE25519, bytes, passphrase, kdfParams)
 	assert.Nil(t, err)
 
 	// Verify the "key" can be decrypted successfully
-	k, rest, err := DecryptAndUnmarshalEd25519PrivateKey(passphrase, key)
+	curve, k, rest, err := DecryptAndUnmarshalSigningPrivateKey(passphrase, key)
 	assert.Len(t, k, 64)
+	assert.Equal(t, Curve_CURVE25519, curve)
 	assert.Equal(t, rest, []byte{})
 	assert.Nil(t, err)
 
 	// EncryptAndMarshalEd25519PrivateKey does not create any errors itself
 }
 
-func TestUnmarshalX25519PrivateKey(t *testing.T) {
->>>>>>> 6685856b
+func TestUnmarshalPrivateKey(t *testing.T) {
 	privKey := []byte(`# A good key
 -----BEGIN NEBULA X25519 PRIVATE KEY-----
 AAAAAAAAAAAAAAAAAAAAAAAAAAAAAAAAAAAAAAAAAAA=
