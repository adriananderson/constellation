package nebula

import (
	"bytes"
	"context"
	"crypto/rand"
	"encoding/binary"
	"errors"
	"net"
	"sync"
	"time"

	"github.com/rcrowley/go-metrics"
	"github.com/sirupsen/logrus"
	"github.com/slackhq/nebula/header"
	"github.com/slackhq/nebula/iputil"
	"github.com/slackhq/nebula/udp"
)

const (
	DefaultHandshakeTryInterval   = time.Millisecond * 100
	DefaultHandshakeRetries       = 10
	DefaultHandshakeTriggerBuffer = 64
	DefaultUseRelays              = true
)

var (
	defaultHandshakeConfig = HandshakeConfig{
		tryInterval:   DefaultHandshakeTryInterval,
		retries:       DefaultHandshakeRetries,
		triggerBuffer: DefaultHandshakeTriggerBuffer,
		useRelays:     DefaultUseRelays,
	}
)

type HandshakeConfig struct {
	tryInterval   time.Duration
	retries       int
	triggerBuffer int
	useRelays     bool

	messageMetrics *MessageMetrics
}

type HandshakeManager struct {
	// Mutex for interacting with the vpnIps and indexes maps
	sync.RWMutex

	vpnIps  map[iputil.VpnIp]*HandshakeHostInfo
	indexes map[uint32]*HandshakeHostInfo

	mainHostMap            *HostMap
	lightHouse             *LightHouse
	outside                udp.Conn
	config                 HandshakeConfig
	OutboundHandshakeTimer *LockingTimerWheel[iputil.VpnIp]
	messageMetrics         *MessageMetrics
	metricInitiated        metrics.Counter
	metricTimedOut         metrics.Counter
	f                      *Interface
	l                      *logrus.Logger

	// can be used to trigger outbound handshake for the given vpnIp
	trigger chan iputil.VpnIp
}

type HandshakeHostInfo struct {
	sync.Mutex

	startTime   time.Time       // Time that we first started trying with this handshake
	ready       bool            // Is the handshake ready
	counter     int             // How many attempts have we made so far
	lastRemotes []*udp.Addr     // Remotes that we sent to during the previous attempt
	packetStore []*cachedPacket // A set of packets to be transmitted once the handshake completes

	hostinfo *HostInfo
}

func (hh *HandshakeHostInfo) cachePacket(l *logrus.Logger, t header.MessageType, st header.MessageSubType, packet []byte, f packetCallback, m *cachedPacketMetrics) {
	if len(hh.packetStore) < 100 {
		tempPacket := make([]byte, len(packet))
		copy(tempPacket, packet)

		hh.packetStore = append(hh.packetStore, &cachedPacket{t, st, f, tempPacket})
		if l.Level >= logrus.DebugLevel {
			hh.hostinfo.logger(l).
				WithField("length", len(hh.packetStore)).
				WithField("stored", true).
				Debugf("Packet store")
		}

	} else {
		m.dropped.Inc(1)

		if l.Level >= logrus.DebugLevel {
			hh.hostinfo.logger(l).
				WithField("length", len(hh.packetStore)).
				WithField("stored", false).
				Debugf("Packet store")
		}
	}
}

func NewHandshakeManager(l *logrus.Logger, mainHostMap *HostMap, lightHouse *LightHouse, outside udp.Conn, config HandshakeConfig) *HandshakeManager {
	return &HandshakeManager{
		vpnIps:                 map[iputil.VpnIp]*HandshakeHostInfo{},
		indexes:                map[uint32]*HandshakeHostInfo{},
		mainHostMap:            mainHostMap,
		lightHouse:             lightHouse,
		outside:                outside,
		config:                 config,
		trigger:                make(chan iputil.VpnIp, config.triggerBuffer),
		OutboundHandshakeTimer: NewLockingTimerWheel[iputil.VpnIp](config.tryInterval, hsTimeout(config.retries, config.tryInterval)),
		messageMetrics:         config.messageMetrics,
		metricInitiated:        metrics.GetOrRegisterCounter("handshake_manager.initiated", nil),
		metricTimedOut:         metrics.GetOrRegisterCounter("handshake_manager.timed_out", nil),
		l:                      l,
	}
}

func (c *HandshakeManager) Run(ctx context.Context) {
	clockSource := time.NewTicker(c.config.tryInterval)
	defer clockSource.Stop()

	for {
		select {
		case <-ctx.Done():
			return
		case vpnIP := <-c.trigger:
			c.handleOutbound(vpnIP, true)
		case now := <-clockSource.C:
			c.NextOutboundHandshakeTimerTick(now)
		}
	}
}

func (hm *HandshakeManager) HandleIncoming(addr *udp.Addr, via *ViaSender, packet []byte, h *header.H) {
	// First remote allow list check before we know the vpnIp
	if addr != nil {
		if !hm.lightHouse.GetRemoteAllowList().AllowUnknownVpnIp(addr.IP) {
			hm.l.WithField("udpAddr", addr).Debug("lighthouse.remote_allow_list denied incoming handshake")
			return
		}
	}

	switch h.Subtype {
	case header.HandshakeIXPSK0:
		switch h.MessageCounter {
		case 1:
			ixHandshakeStage1(hm.f, addr, via, packet, h)

		case 2:
			newHostinfo := hm.queryIndex(h.RemoteIndex)
			tearDown := ixHandshakeStage2(hm.f, addr, via, newHostinfo, packet, h)
			if tearDown && newHostinfo != nil {
				hm.DeleteHostInfo(newHostinfo.hostinfo)
			}
		}
	}
}

func (c *HandshakeManager) NextOutboundHandshakeTimerTick(now time.Time) {
	c.OutboundHandshakeTimer.Advance(now)
	for {
		vpnIp, has := c.OutboundHandshakeTimer.Purge()
		if !has {
			break
		}
		c.handleOutbound(vpnIp, false)
	}
}

func (hm *HandshakeManager) handleOutbound(vpnIp iputil.VpnIp, lighthouseTriggered bool) {
	hh := hm.queryVpnIp(vpnIp)
	if hh == nil {
		return
	}
	hh.Lock()
	defer hh.Unlock()

	hostinfo := hh.hostinfo
	// If we are out of time, clean up
	if hh.counter >= hm.config.retries {
		hh.hostinfo.logger(hm.l).WithField("udpAddrs", hh.hostinfo.remotes.CopyAddrs(hm.mainHostMap.preferredRanges)).
			WithField("initiatorIndex", hh.hostinfo.localIndexId).
			WithField("remoteIndex", hh.hostinfo.remoteIndexId).
			WithField("handshake", m{"stage": 1, "style": "ix_psk0"}).
			WithField("durationNs", time.Since(hh.startTime).Nanoseconds()).
			Info("Handshake timed out")
		hm.metricTimedOut.Inc(1)
		hm.DeleteHostInfo(hostinfo)
		return
	}

	// Increment the counter to increase our delay, linear backoff
	hh.counter++

	// Check if we have a handshake packet to transmit yet
	if !hh.ready {
		if !ixHandshakeStage0(hm.f, hh) {
			hm.OutboundHandshakeTimer.Add(vpnIp, hm.config.tryInterval*time.Duration(hh.counter))
			return
		}
	}

	// Get a remotes object if we don't already have one.
	// This is mainly to protect us as this should never be the case
	// NB ^ This comment doesn't jive. It's how the thing gets initialized.
	// It's the common path. Should it update every time, in case a future LH query/queries give us more info?
	if hostinfo.remotes == nil {
		hostinfo.remotes = hm.lightHouse.QueryCache(vpnIp)
	}

	remotes := hostinfo.remotes.CopyAddrs(hm.mainHostMap.preferredRanges)
	remotesHaveChanged := !udp.AddrSlice(remotes).Equal(hh.lastRemotes)

	// We only care about a lighthouse trigger if we have new remotes to send to.
	// This is a very specific optimization for a fast lighthouse reply.
	if lighthouseTriggered && !remotesHaveChanged {
		// If we didn't return here a lighthouse could cause us to aggressively send handshakes
		return
	}

	hh.lastRemotes = remotes

	// TODO: this will generate a load of queries for hosts with only 1 ip
	// (such as ones registered to the lighthouse with only a private IP)
	// So we only do it one time after attempting 5 handshakes already.
	if len(remotes) <= 1 && hh.counter == 5 {
		// If we only have 1 remote it is highly likely our query raced with the other host registered within the lighthouse
		// Our vpnIp here has a tunnel with a lighthouse but has yet to send a host update packet there so we only know about
		// the learned public ip for them. Query again to short circuit the promotion counter
		hm.lightHouse.QueryServer(vpnIp, hm.f)
	}

	// Send the handshake to all known ips, stage 2 takes care of assigning the hostinfo.remote based on the first to reply
	var sentTo []*udp.Addr
	hostinfo.remotes.ForEach(hm.mainHostMap.preferredRanges, func(addr *udp.Addr, _ bool) {
		hm.messageMetrics.Tx(header.Handshake, header.MessageSubType(hostinfo.HandshakePacket[0][1]), 1)
		err := hm.outside.WriteTo(hostinfo.HandshakePacket[0], addr)
		if err != nil {
			hostinfo.logger(hm.l).WithField("udpAddr", addr).
				WithField("initiatorIndex", hostinfo.localIndexId).
				WithField("handshake", m{"stage": 1, "style": "ix_psk0"}).
				WithError(err).Error("Failed to send handshake message")

		} else {
			sentTo = append(sentTo, addr)
		}
	})

	// Don't be too noisy or confusing if we fail to send a handshake - if we don't get through we'll eventually log a timeout,
	// so only log when the list of remotes has changed
	if remotesHaveChanged {
		hostinfo.logger(hm.l).WithField("udpAddrs", sentTo).
			WithField("initiatorIndex", hostinfo.localIndexId).
			WithField("handshake", m{"stage": 1, "style": "ix_psk0"}).
			Info("Handshake message sent")
	} else if hm.l.IsLevelEnabled(logrus.DebugLevel) {
		hostinfo.logger(hm.l).WithField("udpAddrs", sentTo).
			WithField("initiatorIndex", hostinfo.localIndexId).
			WithField("handshake", m{"stage": 1, "style": "ix_psk0"}).
			Debug("Handshake message sent")
	}

	if hm.config.useRelays && len(hostinfo.remotes.relays) > 0 {
		hostinfo.logger(hm.l).WithField("relays", hostinfo.remotes.relays).Info("Attempt to relay through hosts")
		// Send a RelayRequest to all known Relay IP's
		for _, relay := range hostinfo.remotes.relays {
			// Don't relay to myself, and don't relay through the host I'm trying to connect to
			if *relay == vpnIp || *relay == hm.lightHouse.myVpnIp {
				continue
			}
			relayHostInfo := hm.mainHostMap.QueryVpnIp(*relay)
			if relayHostInfo == nil || relayHostInfo.remote == nil {
				hostinfo.logger(hm.l).WithField("relay", relay.String()).Info("Establish tunnel to relay target")
				hm.f.Handshake(*relay)
				continue
			}
			// Check the relay HostInfo to see if we already established a relay through it
			if existingRelay, ok := relayHostInfo.relayState.QueryRelayForByIp(vpnIp); ok {
				switch existingRelay.State {
				case Established:
					hostinfo.logger(hm.l).WithField("relay", relay.String()).Info("Send handshake via relay")
					hm.f.SendVia(relayHostInfo, existingRelay, hostinfo.HandshakePacket[0], make([]byte, 12), make([]byte, mtu), false)
				case Requested:
					hostinfo.logger(hm.l).WithField("relay", relay.String()).Info("Re-send CreateRelay request")
					// Re-send the CreateRelay request, in case the previous one was lost.
					m := NebulaControl{
						Type:                NebulaControl_CreateRelayRequest,
						InitiatorRelayIndex: existingRelay.LocalIndex,
						RelayFromIp:         uint32(hm.lightHouse.myVpnIp),
						RelayToIp:           uint32(vpnIp),
					}
					msg, err := m.Marshal()
					if err != nil {
						hostinfo.logger(hm.l).
							WithError(err).
							Error("Failed to marshal Control message to create relay")
					} else {
						// This must send over the hostinfo, not over hm.Hosts[ip]
						hm.f.SendMessageToHostInfo(header.Control, 0, relayHostInfo, msg, make([]byte, 12), make([]byte, mtu))
						hm.l.WithFields(logrus.Fields{
							"relayFrom":           hm.lightHouse.myVpnIp,
							"relayTo":             vpnIp,
							"initiatorRelayIndex": existingRelay.LocalIndex,
							"relay":               *relay}).
							Info("send CreateRelayRequest")
					}
				default:
					hostinfo.logger(hm.l).
						WithField("vpnIp", vpnIp).
						WithField("state", existingRelay.State).
						WithField("relay", relayHostInfo.vpnIp).
						Errorf("Relay unexpected state")
				}
			} else {
				// No relays exist or requested yet.
				if relayHostInfo.remote != nil {
					idx, err := AddRelay(hm.l, relayHostInfo, hm.mainHostMap, vpnIp, nil, TerminalType, Requested)
					if err != nil {
						hostinfo.logger(hm.l).WithField("relay", relay.String()).WithError(err).Info("Failed to add relay to hostmap")
					}

					m := NebulaControl{
						Type:                NebulaControl_CreateRelayRequest,
						InitiatorRelayIndex: idx,
						RelayFromIp:         uint32(hm.lightHouse.myVpnIp),
						RelayToIp:           uint32(vpnIp),
					}
					msg, err := m.Marshal()
					if err != nil {
						hostinfo.logger(hm.l).
							WithError(err).
							Error("Failed to marshal Control message to create relay")
					} else {
						hm.f.SendMessageToHostInfo(header.Control, 0, relayHostInfo, msg, make([]byte, 12), make([]byte, mtu))
						hm.l.WithFields(logrus.Fields{
							"relayFrom":           hm.lightHouse.myVpnIp,
							"relayTo":             vpnIp,
							"initiatorRelayIndex": idx,
							"relay":               *relay}).
							Info("send CreateRelayRequest")
					}
				}
			}
		}
	}

	// If a lighthouse triggered this attempt then we are still in the timer wheel and do not need to re-add
	if !lighthouseTriggered {
		hm.OutboundHandshakeTimer.Add(vpnIp, hm.config.tryInterval*time.Duration(hh.counter))
	}
}

// GetOrHandshake will try to find a hostinfo with a fully formed tunnel or start a new handshake if one is not present
// The 2nd argument will be true if the hostinfo is ready to transmit traffic
func (hm *HandshakeManager) GetOrHandshake(vpnIp iputil.VpnIp, cacheCb func(*HandshakeHostInfo)) (*HostInfo, bool) {
	// Check the main hostmap and maintain a read lock if our host is not there
	hm.mainHostMap.RLock()
	if h, ok := hm.mainHostMap.Hosts[vpnIp]; ok {
		hm.mainHostMap.RUnlock()
		// Do not attempt promotion if you are a lighthouse
		if !hm.lightHouse.amLighthouse {
			h.TryPromoteBest(hm.mainHostMap.preferredRanges, hm.f)
		}
		return h, true
	}

	defer hm.mainHostMap.RUnlock()
	return hm.StartHandshake(vpnIp, cacheCb), false
}

// StartHandshake will ensure a handshake is currently being attempted for the provided vpn ip
func (hm *HandshakeManager) StartHandshake(vpnIp iputil.VpnIp, cacheCb func(*HandshakeHostInfo)) *HostInfo {
	hm.Lock()

	if hh, ok := hm.vpnIps[vpnIp]; ok {
		// We are already trying to handshake with this vpn ip
		if cacheCb != nil {
			cacheCb(hh)
		}
<<<<<<< HEAD
		return hh.hostinfo
=======
		hm.Unlock()
		return hostinfo
>>>>>>> 87b628ba
	}

	hostinfo := &HostInfo{
		vpnIp:           vpnIp,
		HandshakePacket: make(map[uint8][]byte, 0),
		relayState: RelayState{
			relays:        map[iputil.VpnIp]struct{}{},
			relayForByIp:  map[iputil.VpnIp]*Relay{},
			relayForByIdx: map[uint32]*Relay{},
		},
	}

	hh := &HandshakeHostInfo{
		hostinfo:  hostinfo,
		startTime: time.Now(),
	}
	hm.vpnIps[vpnIp] = hh
	hm.metricInitiated.Inc(1)
	hm.OutboundHandshakeTimer.Add(vpnIp, hm.config.tryInterval)

	if cacheCb != nil {
		cacheCb(hh)
	}

	// If this is a static host, we don't need to wait for the HostQueryReply
	// We can trigger the handshake right now
	_, doTrigger := hm.lightHouse.GetStaticHostList()[vpnIp]
	if !doTrigger {
		// Add any calculated remotes, and trigger early handshake if one found
		doTrigger = hm.lightHouse.addCalculatedRemotes(vpnIp)
	}

	if doTrigger {
		select {
		case hm.trigger <- vpnIp:
		default:
		}
	}

	hm.Unlock()
	hm.lightHouse.QueryServer(vpnIp, hm.f)
	return hostinfo
}

var (
	ErrExistingHostInfo    = errors.New("existing hostinfo")
	ErrAlreadySeen         = errors.New("already seen")
	ErrLocalIndexCollision = errors.New("local index collision")
)

// CheckAndComplete checks for any conflicts in the main and pending hostmap
// before adding hostinfo to main. If err is nil, it was added. Otherwise err will be:
//
// ErrAlreadySeen if we already have an entry in the hostmap that has seen the
// exact same handshake packet
//
// ErrExistingHostInfo if we already have an entry in the hostmap for this
// VpnIp and the new handshake was older than the one we currently have
//
// ErrLocalIndexCollision if we already have an entry in the main or pending
// hostmap for the hostinfo.localIndexId.
func (c *HandshakeManager) CheckAndComplete(hostinfo *HostInfo, handshakePacket uint8, f *Interface) (*HostInfo, error) {
	c.mainHostMap.Lock()
	defer c.mainHostMap.Unlock()
	c.Lock()
	defer c.Unlock()

	// Check if we already have a tunnel with this vpn ip
	existingHostInfo, found := c.mainHostMap.Hosts[hostinfo.vpnIp]
	if found && existingHostInfo != nil {
		testHostInfo := existingHostInfo
		for testHostInfo != nil {
			// Is it just a delayed handshake packet?
			if bytes.Equal(hostinfo.HandshakePacket[handshakePacket], testHostInfo.HandshakePacket[handshakePacket]) {
				return testHostInfo, ErrAlreadySeen
			}

			testHostInfo = testHostInfo.next
		}

		// Is this a newer handshake?
		if existingHostInfo.lastHandshakeTime >= hostinfo.lastHandshakeTime && !existingHostInfo.ConnectionState.initiator {
			return existingHostInfo, ErrExistingHostInfo
		}

		existingHostInfo.logger(c.l).Info("Taking new handshake")
	}

	existingIndex, found := c.mainHostMap.Indexes[hostinfo.localIndexId]
	if found {
		// We have a collision, but for a different hostinfo
		return existingIndex, ErrLocalIndexCollision
	}

	existingPendingIndex, found := c.indexes[hostinfo.localIndexId]
	if found && existingPendingIndex.hostinfo != hostinfo {
		// We have a collision, but for a different hostinfo
		return existingIndex, ErrLocalIndexCollision
	}

	existingRemoteIndex, found := c.mainHostMap.RemoteIndexes[hostinfo.remoteIndexId]
	if found && existingRemoteIndex != nil && existingRemoteIndex.vpnIp != hostinfo.vpnIp {
		// We have a collision, but this can happen since we can't control
		// the remote ID. Just log about the situation as a note.
		hostinfo.logger(c.l).
			WithField("remoteIndex", hostinfo.remoteIndexId).WithField("collision", existingRemoteIndex.vpnIp).
			Info("New host shadows existing host remoteIndex")
	}

	c.mainHostMap.unlockedAddHostInfo(hostinfo, f)
	return existingHostInfo, nil
}

// Complete is a simpler version of CheckAndComplete when we already know we
// won't have a localIndexId collision because we already have an entry in the
// pendingHostMap. An existing hostinfo is returned if there was one.
func (hm *HandshakeManager) Complete(hostinfo *HostInfo, f *Interface) {
	hm.mainHostMap.Lock()
	defer hm.mainHostMap.Unlock()
	hm.Lock()
	defer hm.Unlock()

	existingRemoteIndex, found := hm.mainHostMap.RemoteIndexes[hostinfo.remoteIndexId]
	if found && existingRemoteIndex != nil {
		// We have a collision, but this can happen since we can't control
		// the remote ID. Just log about the situation as a note.
		hostinfo.logger(hm.l).
			WithField("remoteIndex", hostinfo.remoteIndexId).WithField("collision", existingRemoteIndex.vpnIp).
			Info("New host shadows existing host remoteIndex")
	}

	// We need to remove from the pending hostmap first to avoid undoing work when after to the main hostmap.
	hm.unlockedDeleteHostInfo(hostinfo)
	hm.mainHostMap.unlockedAddHostInfo(hostinfo, f)
}

// allocateIndex generates a unique localIndexId for this HostInfo
// and adds it to the pendingHostMap. Will error if we are unable to generate
// a unique localIndexId
func (hm *HandshakeManager) allocateIndex(hh *HandshakeHostInfo) error {
	hm.mainHostMap.RLock()
	defer hm.mainHostMap.RUnlock()
	hm.Lock()
	defer hm.Unlock()

	for i := 0; i < 32; i++ {
		index, err := generateIndex(hm.l)
		if err != nil {
			return err
		}

		_, inPending := hm.indexes[index]
		_, inMain := hm.mainHostMap.Indexes[index]

		if !inMain && !inPending {
			hh.hostinfo.localIndexId = index
			hm.indexes[index] = hh
			return nil
		}
	}

	return errors.New("failed to generate unique localIndexId")
}

func (c *HandshakeManager) DeleteHostInfo(hostinfo *HostInfo) {
	c.Lock()
	defer c.Unlock()
	c.unlockedDeleteHostInfo(hostinfo)
}

func (c *HandshakeManager) unlockedDeleteHostInfo(hostinfo *HostInfo) {
	delete(c.vpnIps, hostinfo.vpnIp)
	if len(c.vpnIps) == 0 {
		c.vpnIps = map[iputil.VpnIp]*HandshakeHostInfo{}
	}

	delete(c.indexes, hostinfo.localIndexId)
	if len(c.vpnIps) == 0 {
		c.indexes = map[uint32]*HandshakeHostInfo{}
	}

	if c.l.Level >= logrus.DebugLevel {
		c.l.WithField("hostMap", m{"mapTotalSize": len(c.vpnIps),
			"vpnIp": hostinfo.vpnIp, "indexNumber": hostinfo.localIndexId, "remoteIndexNumber": hostinfo.remoteIndexId}).
			Debug("Pending hostmap hostInfo deleted")
	}
}

func (hm *HandshakeManager) QueryVpnIp(vpnIp iputil.VpnIp) *HostInfo {
	hh := hm.queryVpnIp(vpnIp)
	if hh != nil {
		return hh.hostinfo
	}
	return nil

}

func (hm *HandshakeManager) queryVpnIp(vpnIp iputil.VpnIp) *HandshakeHostInfo {
	hm.RLock()
	defer hm.RUnlock()
	return hm.vpnIps[vpnIp]
}

func (hm *HandshakeManager) QueryIndex(index uint32) *HostInfo {
	hh := hm.queryIndex(index)
	if hh != nil {
		return hh.hostinfo
	}
	return nil
}

func (hm *HandshakeManager) queryIndex(index uint32) *HandshakeHostInfo {
	hm.RLock()
	defer hm.RUnlock()
	return hm.indexes[index]
}

func (c *HandshakeManager) GetPreferredRanges() []*net.IPNet {
	return c.mainHostMap.preferredRanges
}

func (c *HandshakeManager) ForEachVpnIp(f controlEach) {
	c.RLock()
	defer c.RUnlock()

	for _, v := range c.vpnIps {
		f(v.hostinfo)
	}
}

func (c *HandshakeManager) ForEachIndex(f controlEach) {
	c.RLock()
	defer c.RUnlock()

	for _, v := range c.indexes {
		f(v.hostinfo)
	}
}

func (c *HandshakeManager) EmitStats() {
	c.RLock()
	hostLen := len(c.vpnIps)
	indexLen := len(c.indexes)
	c.RUnlock()

	metrics.GetOrRegisterGauge("hostmap.pending.hosts", nil).Update(int64(hostLen))
	metrics.GetOrRegisterGauge("hostmap.pending.indexes", nil).Update(int64(indexLen))
	c.mainHostMap.EmitStats()
}

// Utility functions below

func generateIndex(l *logrus.Logger) (uint32, error) {
	b := make([]byte, 4)

	// Let zero mean we don't know the ID, so don't generate zero
	var index uint32
	for index == 0 {
		_, err := rand.Read(b)
		if err != nil {
			l.Errorln(err)
			return 0, err
		}

		index = binary.BigEndian.Uint32(b)
	}

	if l.Level >= logrus.DebugLevel {
		l.WithField("index", index).
			Debug("Generated index")
	}
	return index, nil
}

func hsTimeout(tries int, interval time.Duration) time.Duration {
	return time.Duration(tries / 2 * ((2 * int(interval)) + (tries-1)*int(interval)))
}<|MERGE_RESOLUTION|>--- conflicted
+++ resolved
@@ -380,12 +380,8 @@
 		if cacheCb != nil {
 			cacheCb(hh)
 		}
-<<<<<<< HEAD
+		hm.Unlock()
 		return hh.hostinfo
-=======
-		hm.Unlock()
-		return hostinfo
->>>>>>> 87b628ba
 	}
 
 	hostinfo := &HostInfo{
