--- conflicted
+++ resolved
@@ -157,13 +157,9 @@
 
 	remote            *udp.Addr
 	remotes           *RemoteList
-<<<<<<< HEAD
-	promoteCounter    uint32
+	promoteCounter    atomic.Uint32
 	multiportTx       bool
 	multiportRx       bool
-=======
-	promoteCounter    atomic.Uint32
->>>>>>> f0ac61c1
 	ConnectionState   *ConnectionState
 	handshakeStart    time.Time        //todo: this an entry in the handshake manager
 	HandshakeReady    bool             //todo: being in the manager means you are ready
