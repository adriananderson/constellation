--- conflicted
+++ resolved
@@ -450,7 +450,6 @@
 		return true
 	}
 
-<<<<<<< HEAD
 	if (f.multiPort.Tx || f.multiPort.Rx) && hs.Details.ResponderMultiPort != nil {
 		hostinfo.multiportTx = hs.Details.ResponderMultiPort.RxSupported && f.multiPort.Tx
 		hostinfo.multiportRx = hs.Details.ResponderMultiPort.TxSupported && f.multiPort.Rx
@@ -465,10 +464,7 @@
 		}
 	}
 
-	remoteCert, err := RecombineCertAndValidate(ci.H, hs.Details.Cert, f.caPool)
-=======
 	remoteCert, err := RecombineCertAndValidate(ci.H, hs.Details.Cert, f.pki.GetCAPool())
->>>>>>> 87b628ba
 	if err != nil {
 		f.l.WithError(err).WithField("vpnIp", hostinfo.vpnIp).WithField("udpAddr", addr).
 			WithField("cert", remoteCert).WithField("handshake", m{"stage": 2, "style": "ix_psk0"}).
