#!/bin/sh

set -e

FIREWALL_ALL='[{"port": "any", "proto": "any", "host": "any"}]'

if [ "$STATIC_HOSTS" ] || [ "$LIGHTHOUSES" ]
then
  echo "static_host_map:"
  echo "$STATIC_HOSTS" | while read -r NEBULA_IP STATIC
  do
    [ -z "$NEBULA_IP" ] || echo "  '$NEBULA_IP': ['$STATIC']"
  done
  echo "$LIGHTHOUSES" | while read -r NEBULA_IP STATIC
  do
    [ -z "$NEBULA_IP" ] || echo "  '$NEBULA_IP': ['$STATIC']"
  done
  echo
fi

lighthouse_hosts() {
  if [ "$LIGHTHOUSES" ]
  then
    echo
    echo "$LIGHTHOUSES" | while read -r NEBULA_IP STATIC
    do
      echo "    - '$NEBULA_IP'"
    done
  else
    echo "[]"
  fi
}

cat <<EOF
pki:
  ca: ca.crt
  cert: ${HOST}.crt
  key: ${HOST}.key

lighthouse:
  am_lighthouse: ${AM_LIGHTHOUSE:-false}
  hosts: $(lighthouse_hosts)
  remote_allow_list: ${REMOTE_ALLOW_LIST}

listen:
  host: 0.0.0.0
  port: ${LISTEN_PORT:-4242}

tun:
<<<<<<< HEAD
  dev: ${TUN_DEV:-nebula1}
  multiport:
    tx_enabled: ${MULTIPORT_TX:-false}
    rx_enabled: ${MULTIPORT_RX:-false}
    tx_handshake: ${MULTIPORT_HANDSHAKE:-false}
=======
  dev: ${TUN_DEV:-tun0}
>>>>>>> 50b24c10

firewall:
  inbound_action: reject
  outbound_action: reject
  outbound: ${OUTBOUND:-$FIREWALL_ALL}
  inbound: ${INBOUND:-$FIREWALL_ALL}

$(test -t 0 || cat)
EOF<|MERGE_RESOLUTION|>--- conflicted
+++ resolved
@@ -47,15 +47,11 @@
   port: ${LISTEN_PORT:-4242}
 
 tun:
-<<<<<<< HEAD
-  dev: ${TUN_DEV:-nebula1}
+  dev: ${TUN_DEV:-tun0}
   multiport:
     tx_enabled: ${MULTIPORT_TX:-false}
     rx_enabled: ${MULTIPORT_RX:-false}
     tx_handshake: ${MULTIPORT_HANDSHAKE:-false}
-=======
-  dev: ${TUN_DEV:-tun0}
->>>>>>> 50b24c10
 
 firewall:
   inbound_action: reject
