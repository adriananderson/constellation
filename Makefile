--- conflicted
+++ resolved
@@ -226,9 +226,5 @@
 	cd .github/workflows/smoke/ && ./smoke-vagrant.sh $*
 
 .FORCE:
-<<<<<<< HEAD
-.PHONY: e2e e2ev e2evv e2evvv e2evvvv test test-cov-html bench bench-cpu bench-cpu-long bin proto release service smoke-docker smoke-docker-race smoke-vagrant/%
-=======
-.PHONY: bench bench-cpu bench-cpu-long bin build-test-mobile e2e e2ev e2evv e2evvv e2evvvv proto release service smoke-docker smoke-docker-race test test-cov-html
->>>>>>> c5a403b7
+.PHONY: bench bench-cpu bench-cpu-long bin build-test-mobile e2e e2ev e2evv e2evvv e2evvvv proto release service smoke-docker smoke-docker-race test test-cov-html smoke-vagrant/%
 .DEFAULT_GOAL := bin