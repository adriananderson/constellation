--- conflicted
+++ resolved
@@ -129,11 +129,6 @@
 			)
 		}
 
-<<<<<<< HEAD
-		if err != nil {
-			return NewContextualError("Failed to get a tun/tap device", nil, err)
-		}
-=======
 	// set up our tun dev
 	tun, err := newTun(
 		config.GetString("tun.dev", ""),
@@ -146,7 +141,6 @@
 	)
 	if err != nil {
 		l.WithError(err).Fatal("Failed to get a tun/tap device")
->>>>>>> d9b711f5
 	}
 
 	// set up our UDP listener
