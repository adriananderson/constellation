package nebula

import (
	"bytes"
	"encoding/json"
	"flag"
	"fmt"
	"io/ioutil"
	"net"
	"os"
	"reflect"
	"runtime/pprof"
	"sort"
	"strings"
	"syscall"

	"github.com/sirupsen/logrus"
	"github.com/slackhq/nebula/config"
	"github.com/slackhq/nebula/header"
	"github.com/slackhq/nebula/iputil"
	"github.com/slackhq/nebula/sshd"
	"github.com/slackhq/nebula/udp"
)

type sshListHostMapFlags struct {
	Json   bool
	Pretty bool
}

type sshPrintCertFlags struct {
	Json   bool
	Pretty bool
	Raw    bool
}

type sshPrintTunnelFlags struct {
	Pretty bool
}

type sshChangeRemoteFlags struct {
	Address string
}

type sshCloseTunnelFlags struct {
	LocalOnly bool
}

type sshCreateTunnelFlags struct {
	Address string
}

func wireSSHReload(l *logrus.Logger, ssh *sshd.SSHServer, c *config.C) {
	c.RegisterReloadCallback(func(c *config.C) {
		if c.GetBool("sshd.enabled", false) {
			sshRun, err := configSSH(l, ssh, c)
			if err != nil {
				l.WithError(err).Error("Failed to reconfigure the sshd")
				ssh.Stop()
			}
			if sshRun != nil {
				go sshRun()
			}
		} else {
			ssh.Stop()
		}
	})
}

// configSSH reads the ssh info out of the passed-in Config and
// updates the passed-in SSHServer. On success, it returns a function
// that callers may invoke to run the configured ssh server. On
// failure, it returns nil, error.
func configSSH(l *logrus.Logger, ssh *sshd.SSHServer, c *config.C) (func(), error) {
	//TODO conntrack list
	//TODO print firewall rules or hash?

	listen := c.GetString("sshd.listen", "")
	if listen == "" {
		return nil, fmt.Errorf("sshd.listen must be provided")
	}

	_, port, err := net.SplitHostPort(listen)
	if err != nil {
		return nil, fmt.Errorf("invalid sshd.listen address: %s", err)
	}
	if port == "22" {
		return nil, fmt.Errorf("sshd.listen can not use port 22")
	}

	//TODO: no good way to reload this right now
	hostKeyFile := c.GetString("sshd.host_key", "")
	if hostKeyFile == "" {
		return nil, fmt.Errorf("sshd.host_key must be provided")
	}

	hostKeyBytes, err := ioutil.ReadFile(hostKeyFile)
	if err != nil {
		return nil, fmt.Errorf("error while loading sshd.host_key file: %s", err)
	}

	err = ssh.SetHostKey(hostKeyBytes)
	if err != nil {
		return nil, fmt.Errorf("error while adding sshd.host_key: %s", err)
	}

	rawKeys := c.Get("sshd.authorized_users")
	keys, ok := rawKeys.([]interface{})
	if ok {
		for _, rk := range keys {
			kDef, ok := rk.(map[interface{}]interface{})
			if !ok {
				l.WithField("sshKeyConfig", rk).Warn("Authorized user had an error, ignoring")
				continue
			}

			user, ok := kDef["user"].(string)
			if !ok {
				l.WithField("sshKeyConfig", rk).Warn("Authorized user is missing the user field")
				continue
			}

			k := kDef["keys"]
			switch v := k.(type) {
			case string:
				err := ssh.AddAuthorizedKey(user, v)
				if err != nil {
					l.WithError(err).WithField("sshKeyConfig", rk).WithField("sshKey", v).Warn("Failed to authorize key")
					continue
				}

			case []interface{}:
				for _, subK := range v {
					sk, ok := subK.(string)
					if !ok {
						l.WithField("sshKeyConfig", rk).WithField("sshKey", subK).Warn("Did not understand ssh key")
						continue
					}

					err := ssh.AddAuthorizedKey(user, sk)
					if err != nil {
						l.WithError(err).WithField("sshKeyConfig", sk).Warn("Failed to authorize key")
						continue
					}
				}

			default:
				l.WithField("sshKeyConfig", rk).Warn("Authorized user is missing the keys field or was not understood")
			}
		}
	} else {
		l.Info("no ssh users to authorize")
	}

	var runner func()
	if c.GetBool("sshd.enabled", false) {
		ssh.Stop()
		runner = func() {
			if err := ssh.Run(listen); err != nil {
				l.WithField("err", err).Warn("Failed to run the SSH server")
			}
		}
	} else {
		ssh.Stop()
	}

	return runner, nil
}

func attachCommands(l *logrus.Logger, ssh *sshd.SSHServer, hostMap *HostMap, pendingHostMap *HostMap, lightHouse *LightHouse, ifce *Interface) {
	ssh.RegisterCommand(&sshd.Command{
		Name:             "list-hostmap",
		ShortDescription: "List all known previously connected hosts",
		Flags: func() (*flag.FlagSet, interface{}) {
			fl := flag.NewFlagSet("", flag.ContinueOnError)
			s := sshListHostMapFlags{}
			fl.BoolVar(&s.Json, "json", false, "outputs as json with more information")
			fl.BoolVar(&s.Pretty, "pretty", false, "pretty prints json, assumes -json")
			return fl, &s
		},
		Callback: func(fs interface{}, a []string, w sshd.StringWriter) error {
			return sshListHostMap(hostMap, fs, w)
		},
	})

	ssh.RegisterCommand(&sshd.Command{
		Name:             "list-pending-hostmap",
		ShortDescription: "List all handshaking hosts",
		Flags: func() (*flag.FlagSet, interface{}) {
			fl := flag.NewFlagSet("", flag.ContinueOnError)
			s := sshListHostMapFlags{}
			fl.BoolVar(&s.Json, "json", false, "outputs as json with more information")
			fl.BoolVar(&s.Pretty, "pretty", false, "pretty prints json, assumes -json")
			return fl, &s
		},
		Callback: func(fs interface{}, a []string, w sshd.StringWriter) error {
			return sshListHostMap(pendingHostMap, fs, w)
		},
	})

	ssh.RegisterCommand(&sshd.Command{
		Name:             "list-lighthouse-addrmap",
		ShortDescription: "List all lighthouse map entries",
		Flags: func() (*flag.FlagSet, interface{}) {
			fl := flag.NewFlagSet("", flag.ContinueOnError)
			s := sshListHostMapFlags{}
			fl.BoolVar(&s.Json, "json", false, "outputs as json with more information")
			fl.BoolVar(&s.Pretty, "pretty", false, "pretty prints json, assumes -json")
			return fl, &s
		},
		Callback: func(fs interface{}, a []string, w sshd.StringWriter) error {
			return sshListLighthouseMap(lightHouse, fs, w)
		},
	})

	ssh.RegisterCommand(&sshd.Command{
		Name:             "reload",
		ShortDescription: "Reloads configuration from disk, same as sending HUP to the process",
		Callback:         sshReload,
	})

	ssh.RegisterCommand(&sshd.Command{
		Name:             "start-cpu-profile",
		ShortDescription: "Starts a cpu profile and write output to the provided file",
		Callback:         sshStartCpuProfile,
	})

	ssh.RegisterCommand(&sshd.Command{
		Name:             "stop-cpu-profile",
		ShortDescription: "Stops a cpu profile and writes output to the previously provided file",
		Callback: func(fs interface{}, a []string, w sshd.StringWriter) error {
			pprof.StopCPUProfile()
			return w.WriteLine("If a CPU profile was running it is now stopped")
		},
	})

	ssh.RegisterCommand(&sshd.Command{
		Name:             "save-heap-profile",
		ShortDescription: "Saves a heap profile to the provided path",
		Callback:         sshGetHeapProfile,
	})

	ssh.RegisterCommand(&sshd.Command{
		Name:             "log-level",
		ShortDescription: "Gets or sets the current log level",
		Callback: func(fs interface{}, a []string, w sshd.StringWriter) error {
			return sshLogLevel(l, fs, a, w)
		},
	})

	ssh.RegisterCommand(&sshd.Command{
		Name:             "log-format",
		ShortDescription: "Gets or sets the current log format",
		Callback: func(fs interface{}, a []string, w sshd.StringWriter) error {
			return sshLogFormat(l, fs, a, w)
		},
	})

	ssh.RegisterCommand(&sshd.Command{
		Name:             "version",
		ShortDescription: "Prints the currently running version of nebula",
		Callback: func(fs interface{}, a []string, w sshd.StringWriter) error {
			return sshVersion(ifce, fs, a, w)
		},
	})

	ssh.RegisterCommand(&sshd.Command{
		Name:             "print-cert",
		ShortDescription: "Prints the current certificate being used or the certificate for the provided vpn ip",
		Flags: func() (*flag.FlagSet, interface{}) {
			fl := flag.NewFlagSet("", flag.ContinueOnError)
			s := sshPrintCertFlags{}
			fl.BoolVar(&s.Json, "json", false, "outputs as json")
			fl.BoolVar(&s.Pretty, "pretty", false, "pretty prints json, assumes -json")
			fl.BoolVar(&s.Raw, "raw", false, "raw prints the PEM encoded certificate, not compatible with -json or -pretty")
			return fl, &s
		},
		Callback: func(fs interface{}, a []string, w sshd.StringWriter) error {
			return sshPrintCert(ifce, fs, a, w)
		},
	})

	ssh.RegisterCommand(&sshd.Command{
		Name:             "print-tunnel",
		ShortDescription: "Prints json details about a tunnel for the provided vpn ip",
		Flags: func() (*flag.FlagSet, interface{}) {
			fl := flag.NewFlagSet("", flag.ContinueOnError)
			s := sshPrintTunnelFlags{}
			fl.BoolVar(&s.Pretty, "pretty", false, "pretty prints json")
			return fl, &s
		},
		Callback: func(fs interface{}, a []string, w sshd.StringWriter) error {
			return sshPrintTunnel(ifce, fs, a, w)
		},
	})

	ssh.RegisterCommand(&sshd.Command{
		Name:             "change-remote",
		ShortDescription: "Changes the remote address used in the tunnel for the provided vpn ip",
		Flags: func() (*flag.FlagSet, interface{}) {
			fl := flag.NewFlagSet("", flag.ContinueOnError)
			s := sshChangeRemoteFlags{}
			fl.StringVar(&s.Address, "address", "", "The new remote address, ip:port")
			return fl, &s
		},
		Callback: func(fs interface{}, a []string, w sshd.StringWriter) error {
			return sshChangeRemote(ifce, fs, a, w)
		},
	})

	ssh.RegisterCommand(&sshd.Command{
		Name:             "close-tunnel",
		ShortDescription: "Closes a tunnel for the provided vpn ip",
		Flags: func() (*flag.FlagSet, interface{}) {
			fl := flag.NewFlagSet("", flag.ContinueOnError)
			s := sshCloseTunnelFlags{}
			fl.BoolVar(&s.LocalOnly, "local-only", false, "Disables notifying the remote that the tunnel is shutting down")
			return fl, &s
		},
		Callback: func(fs interface{}, a []string, w sshd.StringWriter) error {
			return sshCloseTunnel(ifce, fs, a, w)
		},
	})

	ssh.RegisterCommand(&sshd.Command{
		Name:             "create-tunnel",
		ShortDescription: "Creates a tunnel for the provided vpn ip and address",
		Help:             "The lighthouses will be queried for real addresses but you can provide one as well.",
		Flags: func() (*flag.FlagSet, interface{}) {
			fl := flag.NewFlagSet("", flag.ContinueOnError)
			s := sshCreateTunnelFlags{}
			fl.StringVar(&s.Address, "address", "", "Optionally provide a real remote address, ip:port ")
			return fl, &s
		},
		Callback: func(fs interface{}, a []string, w sshd.StringWriter) error {
			return sshCreateTunnel(ifce, fs, a, w)
		},
	})

	ssh.RegisterCommand(&sshd.Command{
		Name:             "query-lighthouse",
		ShortDescription: "Query the lighthouses for the provided vpn ip",
		Help:             "This command is asynchronous. Only currently known udp ips will be printed.",
		Callback: func(fs interface{}, a []string, w sshd.StringWriter) error {
			return sshQueryLighthouse(ifce, fs, a, w)
		},
	})
}

func sshListHostMap(hostMap *HostMap, a interface{}, w sshd.StringWriter) error {
	fs, ok := a.(*sshListHostMapFlags)
	if !ok {
		//TODO: error
		return nil
	}

	hm := listHostMap(hostMap)
	sort.Slice(hm, func(i, j int) bool {
		return bytes.Compare(hm[i].VpnIp, hm[j].VpnIp) < 0
	})

	if fs.Json || fs.Pretty {
		js := json.NewEncoder(w.GetWriter())
		if fs.Pretty {
			js.SetIndent("", "    ")
		}

		err := js.Encode(hm)
		if err != nil {
			//TODO
			return nil
		}

	} else {
		for _, v := range hm {
			err := w.WriteLine(fmt.Sprintf("%s: %s", v.VpnIp, v.RemoteAddrs))
			if err != nil {
				return err
			}
		}
	}

	return nil
}

func sshListLighthouseMap(lightHouse *LightHouse, a interface{}, w sshd.StringWriter) error {
	fs, ok := a.(*sshListHostMapFlags)
	if !ok {
		//TODO: error
		return nil
	}

	type lighthouseInfo struct {
		VpnIp string    `json:"vpnIp"`
		Addrs *CacheMap `json:"addrs"`
	}

	lightHouse.RLock()
	addrMap := make([]lighthouseInfo, len(lightHouse.addrMap))
	x := 0
	for k, v := range lightHouse.addrMap {
		addrMap[x] = lighthouseInfo{
			VpnIp: k.String(),
			Addrs: v.CopyCache(),
		}
		x++
	}
	lightHouse.RUnlock()

	sort.Slice(addrMap, func(i, j int) bool {
		return strings.Compare(addrMap[i].VpnIp, addrMap[j].VpnIp) < 0
	})

	if fs.Json || fs.Pretty {
		js := json.NewEncoder(w.GetWriter())
		if fs.Pretty {
			js.SetIndent("", "    ")
		}

		err := js.Encode(addrMap)
		if err != nil {
			//TODO
			return nil
		}

	} else {
		for _, v := range addrMap {
			b, err := json.Marshal(v.Addrs)
			if err != nil {
				return err
			}
			err = w.WriteLine(fmt.Sprintf("%s: %s", v.VpnIp, string(b)))
			if err != nil {
				return err
			}
		}
	}

	return nil
}

func sshStartCpuProfile(fs interface{}, a []string, w sshd.StringWriter) error {
	if len(a) == 0 {
		err := w.WriteLine("No path to write profile provided")
		return err
	}

	file, err := os.Create(a[0])
	if err != nil {
		err = w.WriteLine(fmt.Sprintf("Unable to create profile file: %s", err))
		return err
	}

	err = pprof.StartCPUProfile(file)
	if err != nil {
		err = w.WriteLine(fmt.Sprintf("Unable to start cpu profile: %s", err))
		return err
	}

	err = w.WriteLine(fmt.Sprintf("Started cpu profile, issue stop-cpu-profile to write the output to %s", a))
	return err
}

func sshVersion(ifce *Interface, fs interface{}, a []string, w sshd.StringWriter) error {
	return w.WriteLine(fmt.Sprintf("%s", ifce.version))
}

func sshQueryLighthouse(ifce *Interface, fs interface{}, a []string, w sshd.StringWriter) error {
	if len(a) == 0 {
		return w.WriteLine("No vpn ip was provided")
	}

	parsedIp := net.ParseIP(a[0])
	if parsedIp == nil {
		return w.WriteLine(fmt.Sprintf("The provided vpn ip could not be parsed: %s", a[0]))
	}

	vpnIp := iputil.Ip2VpnIp(parsedIp)
	if vpnIp == 0 {
		return w.WriteLine(fmt.Sprintf("The provided vpn ip could not be parsed: %s", a[0]))
	}

	var cm *CacheMap
	rl := ifce.lightHouse.Query(vpnIp, ifce)
	if rl != nil {
		cm = rl.CopyCache()
	}
	return json.NewEncoder(w.GetWriter()).Encode(cm)
}

func sshCloseTunnel(ifce *Interface, fs interface{}, a []string, w sshd.StringWriter) error {
	flags, ok := fs.(*sshCloseTunnelFlags)
	if !ok {
		//TODO: error
		return nil
	}

	if len(a) == 0 {
		return w.WriteLine("No vpn ip was provided")
	}

	parsedIp := net.ParseIP(a[0])
	if parsedIp == nil {
		return w.WriteLine(fmt.Sprintf("The provided vpn ip could not be parsed: %s", a[0]))
	}

	vpnIp := iputil.Ip2VpnIp(parsedIp)
	if vpnIp == 0 {
		return w.WriteLine(fmt.Sprintf("The provided vpn ip could not be parsed: %s", a[0]))
	}

	hostInfo, err := ifce.hostMap.QueryVpnIp(vpnIp)
	if err != nil {
		return w.WriteLine(fmt.Sprintf("Could not find tunnel for vpn ip: %v", a[0]))
	}

	if !flags.LocalOnly {
		ifce.send(
			header.CloseTunnel,
			0,
			hostInfo.ConnectionState,
			hostInfo,
			hostInfo.remote,
			[]byte{},
			make([]byte, 12, 12),
			make([]byte, mtu),
		)
	}

	ifce.closeTunnel(hostInfo, false)
	return w.WriteLine("Closed")
}

func sshCreateTunnel(ifce *Interface, fs interface{}, a []string, w sshd.StringWriter) error {
	flags, ok := fs.(*sshCreateTunnelFlags)
	if !ok {
		//TODO: error
		return nil
	}

	if len(a) == 0 {
		return w.WriteLine("No vpn ip was provided")
	}

	parsedIp := net.ParseIP(a[0])
	if parsedIp == nil {
		return w.WriteLine(fmt.Sprintf("The provided vpn ip could not be parsed: %s", a[0]))
	}

	vpnIp := iputil.Ip2VpnIp(parsedIp)
	if vpnIp == 0 {
		return w.WriteLine(fmt.Sprintf("The provided vpn ip could not be parsed: %s", a[0]))
	}

	hostInfo, _ := ifce.hostMap.QueryVpnIp(vpnIp)
	if hostInfo != nil {
		return w.WriteLine(fmt.Sprintf("Tunnel already exists"))
	}

	hostInfo, _ = ifce.handshakeManager.pendingHostMap.QueryVpnIp(vpnIp)
	if hostInfo != nil {
		return w.WriteLine(fmt.Sprintf("Tunnel already handshaking"))
	}

	var addr *udp.Addr
	if flags.Address != "" {
		addr = udp.NewAddrFromString(flags.Address)
		if addr == nil {
			return w.WriteLine("Address could not be parsed")
		}
	}

<<<<<<< HEAD
	hostInfo = ifce.handshakeManager.AddVpnIP(vpnIp, ifce.initHostInfo)
=======
	hostInfo = ifce.handshakeManager.AddVpnIp(vpnIp)
>>>>>>> eb66e13d
	if addr != nil {
		hostInfo.SetRemote(addr)
	}
	ifce.getOrHandshake(vpnIp)

	return w.WriteLine("Created")
}

func sshChangeRemote(ifce *Interface, fs interface{}, a []string, w sshd.StringWriter) error {
	flags, ok := fs.(*sshChangeRemoteFlags)
	if !ok {
		//TODO: error
		return nil
	}

	if len(a) == 0 {
		return w.WriteLine("No vpn ip was provided")
	}

	if flags.Address == "" {
		return w.WriteLine("No address was provided")
	}

	addr := udp.NewAddrFromString(flags.Address)
	if addr == nil {
		return w.WriteLine("Address could not be parsed")
	}

	parsedIp := net.ParseIP(a[0])
	if parsedIp == nil {
		return w.WriteLine(fmt.Sprintf("The provided vpn ip could not be parsed: %s", a[0]))
	}

	vpnIp := iputil.Ip2VpnIp(parsedIp)
	if vpnIp == 0 {
		return w.WriteLine(fmt.Sprintf("The provided vpn ip could not be parsed: %s", a[0]))
	}

	hostInfo, err := ifce.hostMap.QueryVpnIp(vpnIp)
	if err != nil {
		return w.WriteLine(fmt.Sprintf("Could not find tunnel for vpn ip: %v", a[0]))
	}

	hostInfo.SetRemote(addr)
	return w.WriteLine("Changed")
}

func sshGetHeapProfile(fs interface{}, a []string, w sshd.StringWriter) error {
	if len(a) == 0 {
		return w.WriteLine("No path to write profile provided")
	}

	file, err := os.Create(a[0])
	if err != nil {
		err = w.WriteLine(fmt.Sprintf("Unable to create profile file: %s", err))
		return err
	}

	err = pprof.WriteHeapProfile(file)
	if err != nil {
		err = w.WriteLine(fmt.Sprintf("Unable to write profile: %s", err))
		return err
	}

	err = w.WriteLine(fmt.Sprintf("Mem profile created at %s", a))
	return err
}

func sshLogLevel(l *logrus.Logger, fs interface{}, a []string, w sshd.StringWriter) error {
	if len(a) == 0 {
		return w.WriteLine(fmt.Sprintf("Log level is: %s", l.Level))
	}

	level, err := logrus.ParseLevel(a[0])
	if err != nil {
		return w.WriteLine(fmt.Sprintf("Unknown log level %s. Possible log levels: %s", a, logrus.AllLevels))
	}

	l.SetLevel(level)
	return w.WriteLine(fmt.Sprintf("Log level is: %s", l.Level))
}

func sshLogFormat(l *logrus.Logger, fs interface{}, a []string, w sshd.StringWriter) error {
	if len(a) == 0 {
		return w.WriteLine(fmt.Sprintf("Log format is: %s", reflect.TypeOf(l.Formatter)))
	}

	logFormat := strings.ToLower(a[0])
	switch logFormat {
	case "text":
		l.Formatter = &logrus.TextFormatter{}
	case "json":
		l.Formatter = &logrus.JSONFormatter{}
	default:
		return fmt.Errorf("unknown log format `%s`. possible formats: %s", logFormat, []string{"text", "json"})
	}

	return w.WriteLine(fmt.Sprintf("Log format is: %s", reflect.TypeOf(l.Formatter)))
}

func sshPrintCert(ifce *Interface, fs interface{}, a []string, w sshd.StringWriter) error {
	args, ok := fs.(*sshPrintCertFlags)
	if !ok {
		//TODO: error
		return nil
	}

	cert := ifce.certState.certificate
	if len(a) > 0 {
		parsedIp := net.ParseIP(a[0])
		if parsedIp == nil {
			return w.WriteLine(fmt.Sprintf("The provided vpn ip could not be parsed: %s", a[0]))
		}

		vpnIp := iputil.Ip2VpnIp(parsedIp)
		if vpnIp == 0 {
			return w.WriteLine(fmt.Sprintf("The provided vpn ip could not be parsed: %s", a[0]))
		}

		hostInfo, err := ifce.hostMap.QueryVpnIp(vpnIp)
		if err != nil {
			return w.WriteLine(fmt.Sprintf("Could not find tunnel for vpn ip: %v", a[0]))
		}

		cert = hostInfo.GetCert()
	}

	if args.Json || args.Pretty {
		b, err := cert.MarshalJSON()
		if err != nil {
			//TODO: handle it
			return nil
		}

		if args.Pretty {
			buf := new(bytes.Buffer)
			err := json.Indent(buf, b, "", "    ")
			b = buf.Bytes()
			if err != nil {
				//TODO: handle it
				return nil
			}
		}

		return w.WriteBytes(b)
	}

	if args.Raw {
		b, err := cert.MarshalToPEM()
		if err != nil {
			//TODO: handle it
			return nil
		}

		return w.WriteBytes(b)
	}

	return w.WriteLine(cert.String())
}

func sshPrintTunnel(ifce *Interface, fs interface{}, a []string, w sshd.StringWriter) error {
	args, ok := fs.(*sshPrintTunnelFlags)
	if !ok {
		//TODO: error
		return nil
	}

	if len(a) == 0 {
		return w.WriteLine("No vpn ip was provided")
	}

	parsedIp := net.ParseIP(a[0])
	if parsedIp == nil {
		return w.WriteLine(fmt.Sprintf("The provided vpn ip could not be parsed: %s", a[0]))
	}

	vpnIp := iputil.Ip2VpnIp(parsedIp)
	if vpnIp == 0 {
		return w.WriteLine(fmt.Sprintf("The provided vpn ip could not be parsed: %s", a[0]))
	}

	hostInfo, err := ifce.hostMap.QueryVpnIp(vpnIp)
	if err != nil {
		return w.WriteLine(fmt.Sprintf("Could not find tunnel for vpn ip: %v", a[0]))
	}

	enc := json.NewEncoder(w.GetWriter())
	if args.Pretty {
		enc.SetIndent("", "    ")
	}

	return enc.Encode(copyHostInfo(hostInfo, ifce.hostMap.preferredRanges))
}

func sshReload(fs interface{}, a []string, w sshd.StringWriter) error {
	p, err := os.FindProcess(os.Getpid())
	if err != nil {
		return w.WriteLine(err.Error())
		//TODO
	}
	err = p.Signal(syscall.SIGHUP)
	if err != nil {
		return w.WriteLine(err.Error())
		//TODO
	}
	return w.WriteLine("HUP sent")
}<|MERGE_RESOLUTION|>--- conflicted
+++ resolved
@@ -569,11 +569,7 @@
 		}
 	}
 
-<<<<<<< HEAD
-	hostInfo = ifce.handshakeManager.AddVpnIP(vpnIp, ifce.initHostInfo)
-=======
-	hostInfo = ifce.handshakeManager.AddVpnIp(vpnIp)
->>>>>>> eb66e13d
+	hostInfo = ifce.handshakeManager.AddVpnIp(vpnIp, ifce.initHostInfo)
 	if addr != nil {
 		hostInfo.SetRemote(addr)
 	}
