package nebula

import (
	"sync/atomic"
	"time"

	"github.com/sirupsen/logrus"
	"github.com/slackhq/nebula/config"
)

type Punchy struct {
<<<<<<< HEAD
	atomicPunch        int32
	atomicRespond      int32
	atomicDelay        time.Duration
	atomicRespondDelay time.Duration
	l                  *logrus.Logger
=======
	punch   atomic.Bool
	respond atomic.Bool
	delay   atomic.Int64
	l       *logrus.Logger
>>>>>>> e1af37e4
}

func NewPunchyFromConfig(l *logrus.Logger, c *config.C) *Punchy {
	p := &Punchy{l: l}

	p.reload(c, true)
	c.RegisterReloadCallback(func(c *config.C) {
		p.reload(c, false)
	})

	return p
}

func (p *Punchy) reload(c *config.C, initial bool) {
	if initial {
		var yes bool
		if c.IsSet("punchy.punch") {
			yes = c.GetBool("punchy.punch", false)
		} else {
			// Deprecated fallback
			yes = c.GetBool("punchy", false)
		}

		p.punch.Store(yes)
	} else if c.HasChanged("punchy.punch") || c.HasChanged("punchy") {
		//TODO: it should be relatively easy to support this, just need to be able to cancel the goroutine and boot it up from here
		p.l.Warn("Changing punchy.punch with reload is not supported, ignoring.")
	}

	if initial || c.HasChanged("punchy.respond") || c.HasChanged("punch_back") {
		var yes bool
		if c.IsSet("punchy.respond") {
			yes = c.GetBool("punchy.respond", false)
		} else {
			// Deprecated fallback
			yes = c.GetBool("punch_back", false)
		}

		p.respond.Store(yes)

		if !initial {
			p.l.Infof("punchy.respond changed to %v", p.GetRespond())
		}
	}

	//NOTE: this will not apply to any in progress operations, only the next one
	if initial || c.HasChanged("punchy.delay") {
		p.delay.Store((int64)(c.GetDuration("punchy.delay", time.Second)))
		if !initial {
			p.l.Infof("punchy.delay changed to %s", p.GetDelay())
		}
	}
	if initial || c.HasChanged("punchy.respond_delay") {
		atomic.StoreInt64((*int64)(&p.atomicRespondDelay), (int64)(c.GetDuration("punchy.respond_delay", 5*time.Second)))
		if !initial {
			p.l.Infof("punchy.respond_delay changed to %s", p.GetRespondDelay())
		}
	}
}

func (p *Punchy) GetPunch() bool {
	return p.punch.Load()
}

func (p *Punchy) GetRespond() bool {
	return p.respond.Load()
}

func (p *Punchy) GetDelay() time.Duration {
<<<<<<< HEAD
	return (time.Duration)(atomic.LoadInt64((*int64)(&p.atomicDelay)))
}

func (p *Punchy) GetRespondDelay() time.Duration {
	return (time.Duration)(atomic.LoadInt64((*int64)(&p.atomicRespondDelay)))
=======
	return (time.Duration)(p.delay.Load())
>>>>>>> e1af37e4
}<|MERGE_RESOLUTION|>--- conflicted
+++ resolved
@@ -9,18 +9,11 @@
 )
 
 type Punchy struct {
-<<<<<<< HEAD
-	atomicPunch        int32
-	atomicRespond      int32
-	atomicDelay        time.Duration
-	atomicRespondDelay time.Duration
-	l                  *logrus.Logger
-=======
-	punch   atomic.Bool
-	respond atomic.Bool
-	delay   atomic.Int64
-	l       *logrus.Logger
->>>>>>> e1af37e4
+	punch        atomic.Bool
+	respond      atomic.Bool
+	delay        atomic.Int64
+	respondDelay atomic.Int64
+	l            *logrus.Logger
 }
 
 func NewPunchyFromConfig(l *logrus.Logger, c *config.C) *Punchy {
@@ -74,7 +67,7 @@
 		}
 	}
 	if initial || c.HasChanged("punchy.respond_delay") {
-		atomic.StoreInt64((*int64)(&p.atomicRespondDelay), (int64)(c.GetDuration("punchy.respond_delay", 5*time.Second)))
+		p.respondDelay.Store((int64)(c.GetDuration("punchy.respond_delay", 5*time.Second)))
 		if !initial {
 			p.l.Infof("punchy.respond_delay changed to %s", p.GetRespondDelay())
 		}
@@ -90,13 +83,9 @@
 }
 
 func (p *Punchy) GetDelay() time.Duration {
-<<<<<<< HEAD
-	return (time.Duration)(atomic.LoadInt64((*int64)(&p.atomicDelay)))
+	return (time.Duration)(p.delay.Load())
 }
 
 func (p *Punchy) GetRespondDelay() time.Duration {
-	return (time.Duration)(atomic.LoadInt64((*int64)(&p.atomicRespondDelay)))
-=======
-	return (time.Duration)(p.delay.Load())
->>>>>>> e1af37e4
+	return (time.Duration)(p.respondDelay.Load())
 }